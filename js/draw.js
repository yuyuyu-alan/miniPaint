<<<<<<< HEAD
var DRAW = new DRAW_CLASS();

function DRAW_CLASS(){
	this.PREVIEW_SIZE = {w: 148, h: 100 };
	
	this.draw_grid = function(canvas, gap_x, gap_y){
		if(MAIN.grid == false){
			canvas.clearRect(0, 0, WIDTH, HEIGHT);
			DRAW.draw_background(canvas, WIDTH, HEIGHT);
			return false;
			}
		gap_x = parseInt(gap_x);
		gap_y = parseInt(gap_y);
		if(gap_x<2) gap_x=2;
		if(gap_y<2) gap_y=2;
		for(var i=gap_x; i<WIDTH; i=i+gap_x){
			if(gap_x==0) break;
			if(i%(gap_x*5) == 0)	//main lines
				canvas.strokeStyle = '#808080';
			else
				canvas.strokeStyle = '#dddddd';	
			canvas.beginPath();
			canvas.moveTo(0.5 + i, 0);
			canvas.lineTo(0.5 + i, HEIGHT);
			canvas.stroke();
			}
		for(var i=gap_y; i<HEIGHT; i=i+gap_y){
			if(gap_y==0) break;
			if(i%(gap_y*5) == 0)	//main lines
				canvas.strokeStyle = '#808080';
			else
				canvas.strokeStyle = '#dddddd';
			canvas.beginPath();
			canvas.moveTo(0, 0.5 + i);
			canvas.lineTo(WIDTH, 0.5 + i);
			canvas.stroke();
			}
		};
	this.draw_background = function(canvas, W, H, gap, force){
		if(MAIN.TRANSPARENCY == false && force == undefined){
			canvas.beginPath();
			canvas.rect(0, 0, W, H);
			canvas.fillStyle = "#ffffff";
			canvas.fill();
			return false;
			}
		if(gap == undefined)
			gap = 10;
		var fill = true;
		for(var i=0; i<W; i=i+gap){		
			if(i%(gap*2) == 0)
				fill=true;
			else
				fill=false;
			for(var j=0; j<H; j=j+gap){
				if(fill==true){
					canvas.fillStyle = '#eeeeee';
					canvas.fillRect(i, j, gap, gap);
					fill = false;
					}
				else
					fill = true;				
				}
			}
		};
	//credits to Victor Haydin
	this.toolFiller = function(context, W, H, x, y, color_to, sensitivity){
		var img = context.getImageData(0, 0, W, H);
		var imgData = img.data;
		var k = ((y * (img.width * 4)) + (x * 4));
		var dx = [ 0, -1, +1,  0];
		var dy = [-1,  0,  0, +1];
		var color_from = {
			r: imgData[k+0],
			g: imgData[k+1],
			b: imgData[k+2],
			a: imgData[k+3],
			}
		if(color_from.r == color_to.r && 
		  color_from.g == color_to.g && 
		  color_from.b == color_to.b && 
		  color_from.a == color_to.a) 
			return false;
		var stack = [];
		stack.push(x);
		stack.push(y);
		while (stack.length > 0){
			var curPointY = stack.pop();
			var curPointX = stack.pop();
			for (var i = 0; i < 4; i++){
				var nextPointX = curPointX + dx[i];
				var nextPointY = curPointY + dy[i];
				if (nextPointX < 0 || nextPointY < 0 || nextPointX >= W || nextPointY >= H) 
					continue;
				var k = (nextPointY * W + nextPointX) * 4;
				//check
				if(Math.abs(imgData[k+0] - color_from.r) <= sensitivity &&
				  Math.abs(imgData[k+1] - color_from.g) <= sensitivity &&
				  Math.abs(imgData[k+2] - color_from.b) <= sensitivity &&
				  Math.abs(imgData[k+3] - color_from.a) <= sensitivity){
					//fill pixel
					imgData[k+0] = color_to.r; //r
					imgData[k+1] = color_to.g; //g
					imgData[k+2] = color_to.b; //b
					imgData[k+3] = color_to.a; //a
					stack.push(nextPointX);
					stack.push(nextPointY);
					}
				}
			}
		context.putImageData(img, 0, 0);
		};
	this.tool_magic_wand = function(context, W, H, x, y, sensitivity){
		var img = context.getImageData(0, 0, W, H);
		var imgData = img.data;
		var k = ((y * (img.width * 4)) + (x * 4));
		var dx = [ 0, -1, +1,  0];
		var dy = [-1,  0,  0, +1];
		var color_to = {
			r: 255,
			g: 255,
			b: 255,
			a: 0,
			}
		var color_from = {
			r: imgData[k+0],
			g: imgData[k+1],
			b: imgData[k+2],
			a: imgData[k+3],
			}
		if(color_from.r == color_to.r && 
		  color_from.g == color_to.g && 
		  color_from.b == color_to.b && 
		  color_from.a == color_to.a) 
			return false;
		if(ALPHA < 255 && color_from.a == ALPHA) return false;
		var stack = [];
		stack.push(x);
		stack.push(y);
		while (stack.length > 0){
			var curPointY = stack.pop();
			var curPointX = stack.pop();
			for (var i = 0; i < 4; i++){
				var nextPointX = curPointX + dx[i];
				var nextPointY = curPointY + dy[i];
				if (nextPointX < 0 || nextPointY < 0 || nextPointX >= W || nextPointY >= H) 
					continue;
				var k = (nextPointY * W + nextPointX) * 4;
				//check
				if(Math.abs(imgData[k+0] - color_from.r) <= sensitivity &&
				  Math.abs(imgData[k+1] - color_from.g) <= sensitivity &&
				  Math.abs(imgData[k+2] - color_from.b) <= sensitivity &&
				  Math.abs(imgData[k+3] - color_from.a) <= sensitivity){
					//fill pixel
					if(ALPHA == 255){
						imgData[k+0] = color_to.r; //r
						imgData[k+1] = color_to.g; //g
						imgData[k+2] = color_to.b; //b
						imgData[k+3] = color_to.a; //a
						}
					else
						imgData[k+3] = ALPHA; //a
					
					stack.push(nextPointX);
					stack.push(nextPointY);
					}
				}
			}
		context.putImageData(img, 0, 0);
		};
	this.if_blank = function(canvas){
		var img = canvas.getContext("2d").getImageData(0, 0, canvas.width, canvas.height);
		var imgData = img.data;
		
		if(MAIN.TRANSPARENCY == false){
			//transparency disabled
			for(var i = 0; i < imgData.length; i += 4){
				if(imgData[i] < 255 || imgData[i+1] < 255 || imgData[i+2] < 255) return false;
				}
			}
		else{
			//transparenc enabled
			for(var i = 0; i < imgData.length; i += 4){
				if(imgData[i+3] == 0) continue; //transparent
				if(imgData[i] < 255 || imgData[i+1] < 255 || imgData[i+2] < 255) return false;
				}
			}
		return true;
		};
	this.trim_info = function(canvas, trim_white, include_white){
		var top = 0;
		var left = 0;
		var bottom = 0;
		var right = 0;
		var img = canvas.getContext("2d").getImageData(0, 0, canvas.width, canvas.height);
		var imgData = img.data;
		//check top
		main1:
		for(var y = 0; y < img.height; y++){
			for(var x = 0; x < img.width; x++){
				var k = ((y * (img.width * 4)) + (x * 4));
				if(imgData[k+3] == 0) continue; //transparent 
				if(include_white !== true && imgData[k] == 255 && imgData[k+1] == 255 && imgData[k+2] == 255) continue; //white
				break main1;
				}
			top++;
			}
		//check left
		main2:
	      	for(var x = 0; x < img.width; x++){
			for(var y = 0; y < img.height; y++){
				var k = ((y * (img.width * 4)) + (x * 4));
				if(imgData[k+3] == 0) continue; //transparent 
				if(include_white !== true && imgData[k] == 255 && imgData[k+1] == 255 && imgData[k+2] == 255) continue; //white
				break main2;
				}
			left++;
			}
		//check bottom
		main3:
		for(var y = img.height-1; y >= 0; y--){
			for(var x = img.width-1; x >= 0; x--){
				var k = ((y * (img.width * 4)) + (x * 4));
				if(imgData[k+3] == 0) continue; //transparent 
				if(include_white !== true && imgData[k] == 255 && imgData[k+1] == 255 && imgData[k+2] == 255) continue; //white
				break main3;
				}
			bottom++;
			}
		//check right
		main4:
		for(var x = img.width-1; x >= 0; x--){
			for(var y = img.height-1; y >= 0; y--){
				var k = ((y * (img.width * 4)) + (x * 4));
				if(imgData[k+3] == 0) continue; //transparent 
				if(include_white !== true && imgData[k] == 255 && imgData[k+1] == 255 && imgData[k+2] == 255) continue; //white
				break main4;
				}
			right++;
			}
		return {
			top: top,
			left: left,
			bottom: bottom,
			right: right,
			};
		};
	this.trim = function(layer, no_resize, include_white){
		var all_top = HEIGHT;
		var all_left = WIDTH;
		var all_bottom = HEIGHT;
		var all_right = WIDTH;
		for(var i in LAYERS){
			if(layer != undefined && LAYERS[i].name != layer) continue;	
			
			var top = 0;
			var left = 0;
			var bottom = 0;
			var right = 0;
			var img = document.getElementById(LAYERS[i].name).getContext("2d").getImageData(0, 0, WIDTH, HEIGHT);
			var imgData = img.data;
			//check top
			main1:
			for(var y = 0; y < img.height; y++){
				for(var x = 0; x < img.width; x++){
					var k = ((y * (img.width * 4)) + (x * 4));
					if(imgData[k+3] == 0) continue; //transparent 
					if(include_white !== true && imgData[k] == 255 && imgData[k+1] == 255 && imgData[k+2] == 255) continue; //white
					break main1;
					}
				top++;
				}
			//check left
			main2:
		      for(var x = 0; x < img.width; x++){
				for(var y = 0; y < img.height; y++){
					var k = ((y * (img.width * 4)) + (x * 4));
					if(imgData[k+3] == 0) continue; //transparent 
					if(include_white !== true && imgData[k] == 255 && imgData[k+1] == 255 && imgData[k+2] == 255) continue; //white
					break main2;
					}
				left++;
				}
			//check bottom
			main3:
			for(var y = img.height-1; y >= 0; y--){
				for(var x = img.width-1; x >= 0; x--){
					var k = ((y * (img.width * 4)) + (x * 4));
					if(imgData[k+3] == 0) continue; //transparent 
					if(include_white !== true && imgData[k] == 255 && imgData[k+1] == 255 && imgData[k+2] == 255) continue; //white
					break main3;
					}
				bottom++;
				}
			//check right
			main4:
			for(var x = img.width-1; x >= 0; x--){
				for(var y = img.height-1; y >= 0; y--){
					var k = ((y * (img.width * 4)) + (x * 4));
					if(imgData[k+3] == 0) continue; //transparent 
					if(include_white !== true && imgData[k] == 255 && imgData[k+1] == 255 && imgData[k+2] == 255) continue; //white
					break main4;
					}
				right++;
				}
			all_top = Math.min(all_top, top);
			all_left = Math.min(all_left, left);
			all_bottom = Math.min(all_bottom, bottom);
			all_right = Math.min(all_right, right);
			}
		//move to top-left corner
		for(var i in LAYERS){
			if(layer != undefined && LAYERS[i].name != layer) continue;	
			
			tmp_data = document.getElementById(LAYERS[i].name).getContext("2d").getImageData(0, 0, WIDTH, HEIGHT);
			document.getElementById(LAYERS[i].name).getContext("2d").clearRect(0, 0, WIDTH, HEIGHT);
			document.getElementById(LAYERS[i].name).getContext("2d").putImageData(tmp_data, -all_left, -all_top);
			var canvas_name = LAYERS[i].name;
			}
		//resize
		if(no_resize != undefined) return false;
		if(layer != undefined){
			var W = round(WIDTH - all_left - all_right);
			var H = round(HEIGHT - all_top - all_bottom);
			
			var imageData = document.getElementById(layer).getContext("2d").getImageData(0, 0, W, H);
			document.getElementById(layer).width = W;
			document.getElementById(layer).height = H;
			document.getElementById(layer).getContext("2d").clearRect(0, 0, W, H);
			document.getElementById(layer).getContext("2d").putImageData(imageData, 0, 0);
			
			return {
				top: all_top,
				left: all_left,
				bottom: all_bottom,
				right: all_right,
				};
			}
		else{
			WIDTH = WIDTH - all_left - all_right;
			HEIGHT = HEIGHT - all_top - all_bottom;
			if(WIDTH<1) WIDTH = 1;
			if(HEIGHT<1) HEIGHT = 1;
			RATIO = WIDTH/HEIGHT;
			LAYER.set_canvas_size();
			}
		LAYER.update_info_block();
		};
	this.effect_bw = function(context, W, H, level){
		var img = context.getImageData(0, 0, W, H);
		var imgData = img.data;
		var grey, c;
		for(var i = 0; i < imgData.length; i += 4){		
			if(imgData[i+3] == 0) continue;	//transparent
			grey = round(0.2126 * imgData[i] + 0.7152 * imgData[i+1] + 0.0722 * imgData[i+2]);
			if(grey <= level)
				c = 0;
			else
				c = 255;
			imgData[i] = c;
			imgData[i+1] = c;
			imgData[i+2] = c;
			}
		context.putImageData(img, 0, 0);	
		};
	this.decrease_colors = function(context, W, H, colors, dithering, greyscale){
		var img = context.getImageData(0, 0, W, H);
		var imgData = img.data;
		
		//collect top colors
		var colors_top = [];
		for(var i = 0; i < imgData.length; i += 40){	//check pixel and skip 10.
			if(imgData[i+3] == 0) continue;	//transparent
			var key = imgData[i]+"."+imgData[i+1]+"."+imgData[i+2];
			
			if(colors_top[key] == undefined)
				colors_top[key] = [1, imgData[i], imgData[i+1], imgData[i+2]];
			else
				colors_top[key][0]++;
			}
		
		//sort
		colors_top.sort(function(a,b) { return parseFloat(b[0]) - parseFloat(a[0]); } );
		var colors_top_sort = [];
		for (var i in colors_top)
			colors_top_sort.push(colors_top[i]);
		colors_top_sort.sort(function(a, b) {return b[0] - a[0]});
		colors_top = colors_top_sort;
		
		if(colors_top.length > 256){	
			var last = colors_top[0];
			for(var i=1; i<colors_top.length; i++){
				var diffR = colors_top[i][1] - last[1];
				var diffG = colors_top[i][2] - last[2];
				var diffB = colors_top[i][3] - last[3];
				diff = Math.sqrt(diffR*diffR + diffG*diffG + diffB*diffB);

				if(diff > 100)
					last = colors_top[i]; //save last good
				else{
					//to close, remove it
					colors_top.splice(i, 1); i--;
					}
				}
			if(colors_top.length < 100){
				//oops, we deleted too much ...
				colors_top = colors_top_sort;
				colors_top_sort.splice(256);
				}
			colors_top_sort.splice(512);
			}
		colors_top_sort = [];	
		
		var palette = [];
		var min = 0;
		var index;
		var top_color_n;
		for(var i in colors_top){
			if(colors_top[i][0] > min){
				min = colors_top[0];
				index = i;
				}
			}
		//add main color
		palette.push([colors_top[index][1], colors_top[index][2], colors_top[index][3]]);
		top_color_n = colors_top[index][0];
		
		//increase pallete - use only different colors
		for(var c=1; c<colors; c++){
			var diff_all=0;
			var max_all = 0;
			var index_all;
			//reset
			for(var i in colors_top)
				colors_top[i][4] = [];
			for(var p in palette){
				var diff;
				var max = 0;
				var index;
				var diff_tmp = [];
				for(var i in colors_top){
					var diffR = colors_top[i][1] - palette[p][0];
					var diffG = colors_top[i][2] - palette[p][1];
					var diffB = colors_top[i][3] - palette[p][2];
					diff = Math.sqrt(diffR*diffR + diffG*diffG + diffB*diffB); //max 441
					//density fix
					//diff *= colors_top[i][0];// * 441 / top_color_n;
					colors_top[i][4].push(diff);
					}
				}
			//find biggest minimum
			var index=0;
			var max = 0;
			for(var i in colors_top){
				var min = 999999;
				for(var k in colors_top[i][4]){
					if(colors_top[i][4][k] < min)
						min = colors_top[i][4][k];
					}
				if(min > max){
					index = i;
					max = min;
					}
				}
			palette.push([colors_top[index][1], colors_top[index][2], colors_top[index][3]]);
			}

		//change
		for(var i = 0; i < imgData.length; i += 4){
			if(imgData[i+3] == 0) continue;	//transparent
			var mid = round(imgData[i] + imgData[i+1] + imgData[i+2])/3;
			if(dithering == true){
				//find first close color
				var index1 = 0;
				var min1 = 256*3;
				var diff1;
				for(var j=0; j<palette.length; j++){
					var diff = 0;
					diff += Math.abs(palette[j][0] - imgData[i]);
					diff += Math.abs(palette[j][1] - imgData[i+1]);
					diff += Math.abs(palette[j][2] - imgData[i+2]);
					if(diff < min1){
						min1 = diff;
						index1 = j;
						diff1 = diff;
						}
					}
				//find second close color
				var index2 = 0;
				var min2 = 256*3;
				var diff2;
				for(var j=0; j<palette.length; j++){
					if(j == index1) continue; //we already have this
					var diff = 0;
					diff += Math.abs(palette[j][0] - imgData[i]);
					diff += Math.abs(palette[j][1] - imgData[i+1]);
					diff += Math.abs(palette[j][2] - imgData[i+2]);
					if(diff < min2){
						min2 = diff;
						index2 = j;
						diff2 = diff;
						}
					}
				var c;
				if(diff1 == 0 || diff1/diff2 < 0.3)
					c = palette[index1];	//exact color match
				else{
					//we not sure here ... randomize to get better overall quality
					var rand = HELPER.getRandomInt(-diff1, diff2);
					if(rand < 0)
						c = palette[index2];
					else
						c = palette[index1];
					}
				imgData[i] = c[0];
				imgData[i+1] = c[1];
				imgData[i+2] = c[2];
				}
			else{
				var index = 0;
				var min = 256*3;
				for(var j=0; j<palette.length; j++){
					var diff = 0;
					diff += Math.abs(palette[j][0] - imgData[i]);
					diff += Math.abs(palette[j][1] - imgData[i+1]);
					diff += Math.abs(palette[j][2] - imgData[i+2]);
					if(diff < min){
						min = diff;
						index = j;
						}
					}
				imgData[i] = palette[index][0];
				imgData[i+1] = palette[index][1];
				imgData[i+2] = palette[index][2];
				}
			if(greyscale == true){
				var mid = round(0.2126 * imgData[i] + 0.7152 * imgData[i+1] + 0.0722 * imgData[i+2]);
				imgData[i] = mid;
				imgData[i+1] = mid;
				imgData[i+2] = mid;
				}
			}
		context.putImageData(img, 0, 0);
		};
	//converts greyscale images to coloured
	this.colorize = function(context, W, H, rand_power, max_gap, dither, manual_colors){
		var img = context.getImageData(0, 0, W, H);
		
		if(manual_colors == undefined || manual_colors === true){
			var colors = [];
			for(var x=0; x < 3; x++){
				colors[x] = [];
				var pre = HELPER.getRandomInt(-1 * rand_power, rand_power);
				for(var i = 0; i <= 255; i++){
					colors[x][i] = HELPER.getRandomInt(pre - rand_power, pre + rand_power);
					
					if(colors[x][i] < -1*max_gap)	colors[x][i] += 10;
					else if(colors[x][i] > max_gap)	colors[x][i] -= 10;
					
					pre = colors[x][i];
					}
				}
			if(manual_colors === true)
				return colors;
			}
		else
			var colors = manual_colors;
		
		//colorize
		var imgData = img.data;
		for(var i = 0; i < imgData.length; i += 4){
			if(imgData[i+3] == 0) continue;	//transparent
			if(dither == true){
				var diff = Math.abs(colors[0][imgData[x]]) + Math.abs(colors[0][imgData[x]]) + Math.abs(colors[0][imgData[x]]);
				diff = diff / 3;
				}
			for(var c = 0; c < 3; c++){
				var x = i + c;
				if(dither == false)
					imgData[x] += colors[c][imgData[x]];
				else{
					if(diff < rand_power*6)
						imgData[x] += colors[c][imgData[x]];
					else{
						//big difference here - randomize
						var rand = HELPER.getRandomInt(Math.min(0, colors[c][imgData[x]]), Math.max(0, colors[c][imgData[x]]));
						imgData[x] += rand;
						}
					}
				if(imgData[x] > 255) imgData[x] = 255;
				if(imgData[x] < 0) imgData[x] = 0;
				}
			}
		context.putImageData(img, 0, 0);
		return false;
		};
	//fixing white and black color balance
	this.auto_adjust = function(context, W, H){
		//settings
		var white = 240;	//white color min
		var black = 30;		//black color max
		var target_white = 1; 	//how much % white colors should take
		var target_black = 0.5;	//how much % black colors should take
		var modify = 1.1;	//color modify strength
		
		document.body.style.cursor = "wait";	
		var img = context.getImageData(0, 0, W, H);
		var imgData = img.data;
		var n = 0;	//pixels count without transparent
		
		//make sure we have white
		var n_valid = 0;
		for(var i = 0; i < imgData.length; i += 4){
	      		if(imgData[i+3] == 0) continue;	//transparent
	      		if((imgData[i] + imgData[i+1] + imgData[i+2]) / 3 > white) n_valid++;
	        	n++;
			}
		target = target_white;
		var n_fix_white = 0;
		var done = false;
		for(var j=0; j < 30; j++){
			if(n_valid * 100 / n >= target) done = true;
			if(done == true) break;
			n_fix_white++;
			
			//adjust
			for(var i = 0; i < imgData.length; i += 4){
				if(imgData[i+3] == 0) continue;	//transparent
				for(var c = 0; c < 3; c++){
					var x = i + c;
					if(imgData[x] < 10) continue;
					//increase white
					imgData[x] *= modify;
					imgData[x] = round(imgData[x]);
					if(imgData[x] > 255) imgData[x] = 255;
					}
				}
			
			//recheck
			n_valid = 0;
			for(var i = 0; i < imgData.length; i += 4){
				if(imgData[i+3] == 0) continue;	//transparent
		      		if((imgData[i] + imgData[i+1] + imgData[i+2]) / 3 > white) n_valid++;
				}
			}
			
		//make sure we have black
		n_valid = 0;
		for(var i = 0; i < imgData.length; i += 4){
			if(imgData[i+3] == 0) continue;	//transparent
	      		if((imgData[i] + imgData[i+1] + imgData[i+2]) / 3 < black) n_valid++;		
			}
		target = target_black;
		var n_fix_black = 0;
		var done = false;
		for(var j=0; j < 30; j++){
			if(n_valid * 100 / n >= target) done = true;
			if(done == true) break;
			n_fix_black++;
			
			//adjust
			for(var i = 0; i < imgData.length; i += 4){
				if(imgData[i+3] == 0) continue;	//transparent
				for(var c = 0; c < 3; c++){
					var x = i + c;
					if(imgData[x] > 240) continue;
					//increase black
					imgData[x] -= (255-imgData[x]) * modify - (255-imgData[x]);
					imgData[x] = round(imgData[x]);
					}
				}
			
			//recheck
			n_valid = 0;
			for(var i = 0; i < imgData.length; i += 4){
				if(imgData[i+3] == 0) continue;	//transparent
		      		if((imgData[i] + imgData[i+1] + imgData[i+2]) / 3 < black) n_valid++;
				}
			}
			
		//save	
		context.putImageData(img, 0, 0);
		document.body.style.cursor = "auto";
		//log('Iterations: brighten='+n_fix_white+", darken="+n_fix_black);
		};	
	this.zoom = function(recalc, scroll){
		if(recalc != undefined){
			//zoom-in or zoom-out
			if(recalc == 1 || recalc == -1){
				var step = 100;
				if(ZOOM <= 100 && recalc < 0)
					step = 10;
				if(ZOOM <100 && recalc > 0)
					step = 10;
				if(recalc*step + ZOOM > 0){
					ZOOM = ZOOM + recalc*step;
					if(ZOOM > 100 && ZOOM < 200)
						ZOOM = 100;
					}
				}
			//zoom using exact value
			else
				ZOOM = parseInt(recalc);
			CON.calc_preview_auto();
			}
		document.getElementById("zoom_nr").innerHTML = ZOOM;
		document.getElementById("zoom_range").value = ZOOM;
		
		//change scale and repaint
		document.getElementById('canvas_back').style.width = round(WIDTH * ZOOM / 100)+"px";
		document.getElementById('canvas_back').style.height = round(HEIGHT * ZOOM / 100)+"px";
		for(var i in LAYERS){
			document.getElementById(LAYERS[i].name).style.width = round(WIDTH * ZOOM / 100)+"px";
			document.getElementById(LAYERS[i].name).style.height = round(HEIGHT * ZOOM / 100)+"px";
			}
		document.getElementById('canvas_front').style.width = round(WIDTH * ZOOM / 100)+"px";
		document.getElementById('canvas_front').style.height = round(HEIGHT * ZOOM / 100)+"px";
	
		//check main resize corners
		if(ZOOM != 100){
			document.getElementById('resize-w').style.display = "none";
			document.getElementById('resize-h').style.display = "none";
			document.getElementById('resize-wh').style.display = "none";
			}
		else{
			document.getElementById('resize-w').style.display = "block";
			document.getElementById('resize-h').style.display = "block";
			document.getElementById('resize-wh').style.display = "block";
			}
		
		if(scroll != undefined)
			CON.scroll_window();
		DRAW.redraw_preview();
		return true;
		};
	this.redraw_preview = function(){
		canvas_preview.beginPath();
		canvas_preview.rect(0, 0, DRAW.PREVIEW_SIZE.w, DRAW.PREVIEW_SIZE.h);
		canvas_preview.fillStyle = "#ffffff";
		canvas_preview.fill();
		DRAW.draw_background(canvas_preview, DRAW.PREVIEW_SIZE.w, DRAW.PREVIEW_SIZE.h, 5);
		
		//redraw preview area
		canvas_preview.save();
		canvas_preview.scale(DRAW.PREVIEW_SIZE.w/WIDTH, DRAW.PREVIEW_SIZE.h/HEIGHT);
		for(var i in LAYERS){
			if(LAYERS[i].visible == false) continue;
			canvas_preview.drawImage(document.getElementById(LAYERS[i].name), 0, 0, WIDTH, HEIGHT);
			}
		canvas_preview.restore();
		
		//active zone
		z_x = CON.ZOOM_X;
		z_y = CON.ZOOM_Y;
		if(z_x > DRAW.PREVIEW_SIZE.w - CON.mini_rect_data.w) 
			z_x = DRAW.PREVIEW_SIZE.w - CON.mini_rect_data.w;
		if(z_y > DRAW.PREVIEW_SIZE.h - CON.mini_rect_data.h) 
			z_y = DRAW.PREVIEW_SIZE.h - CON.mini_rect_data.h;
		
		canvas_preview.lineWidth = 1;
		canvas_preview.beginPath();
		canvas_preview.rect(round(z_x) + 0.5, round(z_y) + 0.5, CON.mini_rect_data.w, CON.mini_rect_data.h);
		canvas_preview.fillStyle = "rgba(0, 0, 0, 0.2)";
		canvas_preview.strokeStyle = "#393939";
		canvas_preview.fill();
		canvas_preview.stroke();
		return true;
		};
	this.draw_arrow = function(context, fromx, fromy, tox, toy, headlen){
		if(headlen == undefined)
			headlen = 10;	// length of head in pixels
		var dx = tox-fromx;
		var dy = toy-fromy;
		var angle = Math.atan2(dy,dx);
		context.beginPath();
		context.moveTo(fromx, fromy);
		context.lineTo(tox, toy);
		context.stroke();
		context.beginPath();
		context.moveTo(tox-headlen*Math.cos(angle-Math.PI/6),toy-headlen*Math.sin(angle-Math.PI/6));
		context.lineTo(tox, toy);
		context.lineTo(tox-headlen*Math.cos(angle+Math.PI/6),toy-headlen*Math.sin(angle+Math.PI/6));
		context.stroke();
		};
	//hermite resample - classic "rings.gif" 1000x1000 resize to 200x200 record -  0.040
	this.resample_hermite = function(canvas, W, H, W2, H2){
	var time1 = Date.now();
	var img = canvas.getContext("2d").getImageData(0, 0, W, H);
	var img2 = canvas.getContext("2d").getImageData(0, 0, W2, H2);
	var data = img.data;
	var data2 = img2.data;
	var ratio_w = W / W2;
	var ratio_h = H / H2;
	var ratio_w_half = Math.ceil(ratio_w/2);
	var ratio_h_half = Math.ceil(ratio_h/2);
	
	for(var j = 0; j < H2; j++){
		for(var i = 0; i < W2; i++){
			var x2 = (i + j*W2) * 4;
			var weight = 0;
			var weights = 0;
			var weights_alpha = 0;
			var gx_r = gx_g = gx_b = gx_a = 0;
			var center_y = (j + 0.5) * ratio_h;
			for(var yy = Math.floor(j * ratio_h); yy < (j + 1) * ratio_h; yy++){
				var dy = Math.abs(center_y - (yy + 0.5)) / ratio_h_half;
				var center_x = (i + 0.5) * ratio_w;
				var w0 = dy*dy //pre-calc part of w
				for(var xx = Math.floor(i * ratio_w); xx < (i + 1) * ratio_w; xx++){
					var dx = Math.abs(center_x - (xx + 0.5)) / ratio_w_half;
					var w = Math.sqrt(w0 + dx*dx);
					if(w >= -1 && w <= 1){
						//hermite filter
						weight = 2 * w*w*w - 3*w*w + 1;
						if(weight > 0){
							dx = 4*(xx + yy*W);
							//alpha
							gx_a += weight * data[dx + 3];
							weights_alpha += weight;
							//colors
							if(data[dx + 3] < 255)
								weight = weight * data[dx + 3] / 250;
							gx_r += weight * data[dx];
							gx_g += weight * data[dx + 1];
							gx_b += weight * data[dx + 2];
							weights += weight;
							}
						}
					}		
				}
			data2[x2]     = gx_r / weights;
			data2[x2 + 1] = gx_g / weights;
			data2[x2 + 2] = gx_b / weights;
			data2[x2 + 3] = gx_a / weights_alpha;
			}
		}
	console.log("hermite = "+(Math.round(Date.now() - time1)/1000)+" s");
	canvas.getContext("2d").clearRect(0, 0, Math.max(W, W2), Math.max(H, H2));
	canvas.getContext("2d").putImageData(img2, 0, 0);
		};
	this.resample_hermite_threads = function(canvas, W, H, W2, H2){
		var time1 = Date.now();
		var img = canvas.getContext("2d").getImageData(0, 0, W, H);
		var img2 = canvas.getContext("2d").getImageData(0, 0, W2, H2);
		var data2 = img2.data;
		var cores = 8;
		var cpu_in_use = 0;
		var progress = document.getElementById('uploadprogress');
		progress.style.display='block';
		progress.value = progress.innerHTML = 0;
		canvas.getContext("2d").clearRect(0, 0, W, H);

		for(var c = 0; c < cores; c++){
			cpu_in_use++;
			var my_worker = new Worker("libs/worker-hermite.js");
			my_worker.onmessage = function(event){		//log(event.data);return false;
				cpu_in_use--;
			 	var complete = ((cores - cpu_in_use) / cores * 100 | 0);
				progress.value = progress.innerHTML = complete;
				var offset = event.data.offset;	//log( event.data.data.length);
				
				for(var i = 0; i < event.data.data.length; i += 4){
					var x = offset + i;	//log([ x,   event.data.data[i], event.data.data[i+1],event.data.data[i+2],event.data.data[i+3],           ]); return false;
					data2[x]     = event.data.data[i];
					data2[x + 1] = event.data.data[i+1];
					data2[x + 2] = event.data.data[i+2];
					data2[x + 3] = event.data.data[i+3];
					}
				
				//finish
				if(cpu_in_use <= 0){
					console.log("hermite "+cores+" cores = "+(Math.round(Date.now() - time1)/1000)+" s");	
					canvas.getContext("2d").clearRect(0, 0, W, H);
					canvas.getContext("2d").putImageData(img2, 0, 0);
					
					progress.style.display='none';
					if(MENU.last_menu != 'layer_resize')
						DRAW.trim();
					DRAW.zoom();
					}
				};
			my_worker.postMessage([img, W, H, W2, H2, c, cores]);
			}
		};
	}
=======
var DRAW = new DRAW_CLASS();

function DRAW_CLASS(){
	this.PREVIEW_SIZE = {w: 148, h: 100 };
	
	this.draw_grid = function(canvas, gap_x, gap_y){
		if(MAIN.grid == false){
			canvas.clearRect(0, 0, WIDTH, HEIGHT);
			DRAW.draw_background(canvas, WIDTH, HEIGHT);
			return false;
			}
		gap_x = parseInt(gap_x);
		gap_y = parseInt(gap_y);
		if(gap_x<2) gap_x=2;
		if(gap_y<2) gap_y=2;
		for(var i=gap_x; i<WIDTH; i=i+gap_x){
			if(gap_x==0) break;
			if(i%(gap_x*5) == 0)	//main lines
				canvas.strokeStyle = '#808080';
			else
				canvas.strokeStyle = '#dddddd';	
			canvas.beginPath();
			canvas.moveTo(0.5 + i, 0);
			canvas.lineTo(0.5 + i, HEIGHT);
			canvas.stroke();
			}
		for(var i=gap_y; i<HEIGHT; i=i+gap_y){
			if(gap_y==0) break;
			if(i%(gap_y*5) == 0)	//main lines
				canvas.strokeStyle = '#808080';
			else
				canvas.strokeStyle = '#dddddd';
			canvas.beginPath();
			canvas.moveTo(0, 0.5 + i);
			canvas.lineTo(WIDTH, 0.5 + i);
			canvas.stroke();
			}
		};
	this.draw_background = function(canvas, W, H, gap, force){
		if(MAIN.TRANSPARENCY == false && force == undefined){
			canvas.beginPath();
			canvas.rect(0, 0, W, H);
			canvas.fillStyle = "#ffffff";
			canvas.fill();
			return false;
			}
		if(gap == undefined)
			gap = 10;
		var fill = true;
		for(var i=0; i<W; i=i+gap){		
			if(i%(gap*2) == 0)
				fill=true;
			else
				fill=false;
			for(var j=0; j<H; j=j+gap){
				if(fill==true){
					canvas.fillStyle = '#eeeeee';
					canvas.fillRect(i, j, gap, gap);
					fill = false;
					}
				else
					fill = true;				
				}
			}
		};
	//credits to Victor Haydin
	this.toolFiller = function(context, W, H, x, y, color_to, sensitivity){
		var img = context.getImageData(0, 0, W, H);
		var imgData = img.data;
		var k = ((y * (img.width * 4)) + (x * 4));
		var dx = [ 0, -1, +1,  0];
		var dy = [-1,  0,  0, +1];
		var color_from = {
			r: imgData[k+0],
			g: imgData[k+1],
			b: imgData[k+2],
			a: imgData[k+3]
			};
		if(color_from.r == color_to.r && 
		  color_from.g == color_to.g && 
		  color_from.b == color_to.b && 
		  color_from.a == color_to.a) 
			return false;
		var stack = [];
		stack.push(x);
		stack.push(y);
		while (stack.length > 0){
			var curPointY = stack.pop();
			var curPointX = stack.pop();
			for (var i = 0; i < 4; i++){
				var nextPointX = curPointX + dx[i];
				var nextPointY = curPointY + dy[i];
				if (nextPointX < 0 || nextPointY < 0 || nextPointX >= W || nextPointY >= H) 
					continue;
				var k = (nextPointY * W + nextPointX) * 4;
				//check
				if(Math.abs(imgData[k+0] - color_from.r) <= sensitivity &&
				  Math.abs(imgData[k+1] - color_from.g) <= sensitivity &&
				  Math.abs(imgData[k+2] - color_from.b) <= sensitivity &&
				  Math.abs(imgData[k+3] - color_from.a) <= sensitivity){
					//fill pixel
					imgData[k+0] = color_to.r; //r
					imgData[k+1] = color_to.g; //g
					imgData[k+2] = color_to.b; //b
					imgData[k+3] = color_to.a; //a
					stack.push(nextPointX);
					stack.push(nextPointY);
					}
				}
			}
		context.putImageData(img, 0, 0);
		};
	this.tool_magic_wand = function(context, W, H, x, y, sensitivity){
		var img = context.getImageData(0, 0, W, H);
		var imgData = img.data;
		var k = ((y * (img.width * 4)) + (x * 4));
		var dx = [ 0, -1, +1,  0];
		var dy = [-1,  0,  0, +1];
		var color_to = {
			r: 255,
			g: 255,
			b: 255,
			a: 0
			};
		var color_from = {
			r: imgData[k+0],
			g: imgData[k+1],
			b: imgData[k+2],
			a: imgData[k+3]
			};
		if(color_from.r == color_to.r && 
		  color_from.g == color_to.g && 
		  color_from.b == color_to.b && 
		  color_from.a == color_to.a) 
			return false;
		if(ALPHA < 255 && color_from.a == ALPHA) return false;
		var stack = [];
		stack.push(x);
		stack.push(y);
		while (stack.length > 0){
			var curPointY = stack.pop();
			var curPointX = stack.pop();
			for (var i = 0; i < 4; i++){
				var nextPointX = curPointX + dx[i];
				var nextPointY = curPointY + dy[i];
				if (nextPointX < 0 || nextPointY < 0 || nextPointX >= W || nextPointY >= H) 
					continue;
				var k = (nextPointY * W + nextPointX) * 4;
				//check
				if(Math.abs(imgData[k+0] - color_from.r) <= sensitivity &&
				  Math.abs(imgData[k+1] - color_from.g) <= sensitivity &&
				  Math.abs(imgData[k+2] - color_from.b) <= sensitivity &&
				  Math.abs(imgData[k+3] - color_from.a) <= sensitivity){
					//fill pixel
					if(ALPHA == 255){
						imgData[k+0] = color_to.r; //r
						imgData[k+1] = color_to.g; //g
						imgData[k+2] = color_to.b; //b
						imgData[k+3] = color_to.a; //a
						}
					else
						imgData[k+3] = ALPHA; //a
					
					stack.push(nextPointX);
					stack.push(nextPointY);
					}
				}
			}
		context.putImageData(img, 0, 0);
		};
	this.if_blank = function(canvas){
		var img = canvas.getContext("2d").getImageData(0, 0, canvas.width, canvas.height);
		var imgData = img.data;
		
		if(MAIN.TRANSPARENCY == false){
			//transparency disabled
			for(var i = 0; i < imgData.length; i += 4){
				if(imgData[i] < 255 || imgData[i+1] < 255 || imgData[i+2] < 255) return false;
				}
			}
		else{
			//transparenc enabled
			for(var i = 0; i < imgData.length; i += 4){
				if(imgData[i+3] == 0) continue; //transparent
				if(imgData[i] < 255 || imgData[i+1] < 255 || imgData[i+2] < 255) return false;
				}
			}
		return true;
		};
	this.trim_info = function(canvas, trim_white, include_white){
		var top = 0;
		var left = 0;
		var bottom = 0;
		var right = 0;
		var img = canvas.getContext("2d").getImageData(0, 0, canvas.width, canvas.height);
		var imgData = img.data;
		//check top
		main1:
		for(var y = 0; y < img.height; y++){
			for(var x = 0; x < img.width; x++){
				var k = ((y * (img.width * 4)) + (x * 4));
				if(imgData[k+3] == 0) continue; //transparent 
				if(include_white !== true && imgData[k] == 255 && imgData[k+1] == 255 && imgData[k+2] == 255) continue; //white
				break main1;
				}
			top++;
			}
		//check left
		main2:
	      	for(var x = 0; x < img.width; x++){
			for(var y = 0; y < img.height; y++){
				var k = ((y * (img.width * 4)) + (x * 4));
				if(imgData[k+3] == 0) continue; //transparent 
				if(include_white !== true && imgData[k] == 255 && imgData[k+1] == 255 && imgData[k+2] == 255) continue; //white
				break main2;
				}
			left++;
			}
		//check bottom
		main3:
		for(var y = img.height-1; y >= 0; y--){
			for(var x = img.width-1; x >= 0; x--){
				var k = ((y * (img.width * 4)) + (x * 4));
				if(imgData[k+3] == 0) continue; //transparent 
				if(include_white !== true && imgData[k] == 255 && imgData[k+1] == 255 && imgData[k+2] == 255) continue; //white
				break main3;
				}
			bottom++;
			}
		//check right
		main4:
		for(var x = img.width-1; x >= 0; x--){
			for(var y = img.height-1; y >= 0; y--){
				var k = ((y * (img.width * 4)) + (x * 4));
				if(imgData[k+3] == 0) continue; //transparent 
				if(include_white !== true && imgData[k] == 255 && imgData[k+1] == 255 && imgData[k+2] == 255) continue; //white
				break main4;
				}
			right++;
			}
		return {
			top: top,
			left: left,
			bottom: bottom,
			right: right
			};
		};
	this.trim = function(layer, no_resize, include_white){
		var all_top = HEIGHT;
		var all_left = WIDTH;
		var all_bottom = HEIGHT;
		var all_right = WIDTH;
		for(var i in LAYERS){
			if(layer != undefined && LAYERS[i].name != layer) continue;	
			
			var top = 0;
			var left = 0;
			var bottom = 0;
			var right = 0;
			var img = document.getElementById(LAYERS[i].name).getContext("2d").getImageData(0, 0, WIDTH, HEIGHT);
			var imgData = img.data;
			//check top
			main1:
			for(var y = 0; y < img.height; y++){
				for(var x = 0; x < img.width; x++){
					var k = ((y * (img.width * 4)) + (x * 4));
					if(imgData[k+3] == 0) continue; //transparent 
					if(include_white !== true && imgData[k] == 255 && imgData[k+1] == 255 && imgData[k+2] == 255) continue; //white
					break main1;
					}
				top++;
				}
			//check left
			main2:
		      for(var x = 0; x < img.width; x++){
				for(var y = 0; y < img.height; y++){
					var k = ((y * (img.width * 4)) + (x * 4));
					if(imgData[k+3] == 0) continue; //transparent 
					if(include_white !== true && imgData[k] == 255 && imgData[k+1] == 255 && imgData[k+2] == 255) continue; //white
					break main2;
					}
				left++;
				}
			//check bottom
			main3:
			for(var y = img.height-1; y >= 0; y--){
				for(var x = img.width-1; x >= 0; x--){
					var k = ((y * (img.width * 4)) + (x * 4));
					if(imgData[k+3] == 0) continue; //transparent 
					if(include_white !== true && imgData[k] == 255 && imgData[k+1] == 255 && imgData[k+2] == 255) continue; //white
					break main3;
					}
				bottom++;
				}
			//check right
			main4:
			for(var x = img.width-1; x >= 0; x--){
				for(var y = img.height-1; y >= 0; y--){
					var k = ((y * (img.width * 4)) + (x * 4));
					if(imgData[k+3] == 0) continue; //transparent 
					if(include_white !== true && imgData[k] == 255 && imgData[k+1] == 255 && imgData[k+2] == 255) continue; //white
					break main4;
					}
				right++;
				}
			all_top = Math.min(all_top, top);
			all_left = Math.min(all_left, left);
			all_bottom = Math.min(all_bottom, bottom);
			all_right = Math.min(all_right, right);
			}
		//move to top-left corner
		for(var i in LAYERS){
			if(layer != undefined && LAYERS[i].name != layer) continue;	
			
			tmp_data = document.getElementById(LAYERS[i].name).getContext("2d").getImageData(0, 0, WIDTH, HEIGHT);
			document.getElementById(LAYERS[i].name).getContext("2d").clearRect(0, 0, WIDTH, HEIGHT);
			document.getElementById(LAYERS[i].name).getContext("2d").putImageData(tmp_data, -all_left, -all_top);
			var canvas_name = LAYERS[i].name;
			}
		//resize
		if(no_resize != undefined) return false;
		if(layer != undefined){
			var W = round(WIDTH - all_left - all_right);
			var H = round(HEIGHT - all_top - all_bottom);
			
			var imageData = document.getElementById(layer).getContext("2d").getImageData(0, 0, W, H);
			document.getElementById(layer).width = W;
			document.getElementById(layer).height = H;
			document.getElementById(layer).getContext("2d").clearRect(0, 0, W, H);
			document.getElementById(layer).getContext("2d").putImageData(imageData, 0, 0);
			
			return {
				top: all_top,
				left: all_left,
				bottom: all_bottom,
				right: all_right
				};
			}
		else{
			WIDTH = WIDTH - all_left - all_right;
			HEIGHT = HEIGHT - all_top - all_bottom;
			if(WIDTH<1) WIDTH = 1;
			if(HEIGHT<1) HEIGHT = 1;
			RATIO = WIDTH/HEIGHT;
			LAYER.set_canvas_size();
			}
		LAYER.update_info_block();
		};
	this.effect_bw = function(context, W, H, level){
		var img = context.getImageData(0, 0, W, H);
		var imgData = img.data;
		var grey, c;
		for(var i = 0; i < imgData.length; i += 4){		
			if(imgData[i+3] == 0) continue;	//transparent
			grey = round(0.2126 * imgData[i] + 0.7152 * imgData[i+1] + 0.0722 * imgData[i+2]);
			if(grey <= level)
				c = 0;
			else
				c = 255;
			imgData[i] = c;
			imgData[i+1] = c;
			imgData[i+2] = c;
			}
		context.putImageData(img, 0, 0);	
		};
	this.decrease_colors = function(context, W, H, colors, dithering, greyscale){
		var img = context.getImageData(0, 0, W, H);
		var imgData = img.data;
		
		//collect top colors
		var colors_top = [];
		for(var i = 0; i < imgData.length; i += 40){	//check pixel and skip 10.
			if(imgData[i+3] == 0) continue;	//transparent
			var key = imgData[i]+"."+imgData[i+1]+"."+imgData[i+2];
			
			if(colors_top[key] == undefined)
				colors_top[key] = [1, imgData[i], imgData[i+1], imgData[i+2]];
			else
				colors_top[key][0]++;
			}
		
		//sort
		colors_top.sort(function(a,b) { return parseFloat(b[0]) - parseFloat(a[0]); } );
		var colors_top_sort = [];
		for (var i in colors_top)
			colors_top_sort.push(colors_top[i]);
		colors_top_sort.sort(function(a, b) {return b[0] - a[0];});
		colors_top = colors_top_sort;
		
		if(colors_top.length > 256){	
			var last = colors_top[0];
			for(var i=1; i<colors_top.length; i++){
				var diffR = colors_top[i][1] - last[1];
				var diffG = colors_top[i][2] - last[2];
				var diffB = colors_top[i][3] - last[3];
				diff = Math.sqrt(diffR*diffR + diffG*diffG + diffB*diffB);

				if(diff > 100)
					last = colors_top[i]; //save last good
				else{
					//to close, remove it
					colors_top.splice(i, 1); i--;
					}
				}
			if(colors_top.length < 100){
				//oops, we deleted too much ...
				colors_top = colors_top_sort;
				colors_top_sort.splice(256);
				}
			colors_top_sort.splice(512);
			}
		colors_top_sort = [];	
		
		var palette = [];
		var min = 0;
		var index;
		var top_color_n;
		for(var i in colors_top){
			if(colors_top[i][0] > min){
				min = colors_top[0];
				index = i;
				}
			}
		//add main color
		palette.push([colors_top[index][1], colors_top[index][2], colors_top[index][3]]);
		top_color_n = colors_top[index][0];
		
		//increase pallete - use only different colors
		for(var c=1; c<colors; c++){
			var diff_all=0;
			var max_all = 0;
			var index_all;
			//reset
			for(var i in colors_top)
				colors_top[i][4] = [];
			for(var p in palette){
				var diff;
				var max = 0;
				var index;
				var diff_tmp = [];
				for(var i in colors_top){
					var diffR = colors_top[i][1] - palette[p][0];
					var diffG = colors_top[i][2] - palette[p][1];
					var diffB = colors_top[i][3] - palette[p][2];
					diff = Math.sqrt(diffR*diffR + diffG*diffG + diffB*diffB); //max 441
					//density fix
					//diff *= colors_top[i][0];// * 441 / top_color_n;
					colors_top[i][4].push(diff);
					}
				}
			//find biggest minimum
			var index=0;
			var max = 0;
			for(var i in colors_top){
				var min = 999999;
				for(var k in colors_top[i][4]){
					if(colors_top[i][4][k] < min)
						min = colors_top[i][4][k];
					}
				if(min > max){
					index = i;
					max = min;
					}
				}
			palette.push([colors_top[index][1], colors_top[index][2], colors_top[index][3]]);
			}

		//change
		for(var i = 0; i < imgData.length; i += 4){
			if(imgData[i+3] == 0) continue;	//transparent
			var mid = round(imgData[i] + imgData[i+1] + imgData[i+2])/3;
			if(dithering == true){
				//find first close color
				var index1 = 0;
				var min1 = 256*3;
				var diff1;
				for(var j=0; j<palette.length; j++){
					var diff = 0;
					diff += Math.abs(palette[j][0] - imgData[i]);
					diff += Math.abs(palette[j][1] - imgData[i+1]);
					diff += Math.abs(palette[j][2] - imgData[i+2]);
					if(diff < min1){
						min1 = diff;
						index1 = j;
						diff1 = diff;
						}
					}
				//find second close color
				var index2 = 0;
				var min2 = 256*3;
				var diff2;
				for(var j=0; j<palette.length; j++){
					if(j == index1) continue; //we already have this
					var diff = 0;
					diff += Math.abs(palette[j][0] - imgData[i]);
					diff += Math.abs(palette[j][1] - imgData[i+1]);
					diff += Math.abs(palette[j][2] - imgData[i+2]);
					if(diff < min2){
						min2 = diff;
						index2 = j;
						diff2 = diff;
						}
					}
				var c;
				if(diff1 == 0 || diff1/diff2 < 0.3)
					c = palette[index1];	//exact color match
				else{
					//we not sure here ... randomize to get better overall quality
					var rand = HELPER.getRandomInt(-diff1, diff2);
					if(rand < 0)
						c = palette[index2];
					else
						c = palette[index1];
					}
				imgData[i] = c[0];
				imgData[i+1] = c[1];
				imgData[i+2] = c[2];
				}
			else{
				var index = 0;
				var min = 256*3;
				for(var j=0; j<palette.length; j++){
					var diff = 0;
					diff += Math.abs(palette[j][0] - imgData[i]);
					diff += Math.abs(palette[j][1] - imgData[i+1]);
					diff += Math.abs(palette[j][2] - imgData[i+2]);
					if(diff < min){
						min = diff;
						index = j;
						}
					}
				imgData[i] = palette[index][0];
				imgData[i+1] = palette[index][1];
				imgData[i+2] = palette[index][2];
				}
			if(greyscale == true){
				var mid = round(0.2126 * imgData[i] + 0.7152 * imgData[i+1] + 0.0722 * imgData[i+2]);
				imgData[i] = mid;
				imgData[i+1] = mid;
				imgData[i+2] = mid;
				}
			}
		context.putImageData(img, 0, 0);
		};
	//converts greyscale images to coloured
	this.colorize = function(context, W, H, rand_power, max_gap, dither, manual_colors){
		var img = context.getImageData(0, 0, W, H);
		
		if(manual_colors == undefined || manual_colors === true){
			var colors = [];
			for(var x=0; x < 3; x++){
				colors[x] = [];
				var pre = HELPER.getRandomInt(-1 * rand_power, rand_power);
				for(var i = 0; i <= 255; i++){
					colors[x][i] = HELPER.getRandomInt(pre - rand_power, pre + rand_power);
					
					if(colors[x][i] < -1*max_gap)	colors[x][i] += 10;
					else if(colors[x][i] > max_gap)	colors[x][i] -= 10;
					
					pre = colors[x][i];
					}
				}
			if(manual_colors === true)
				return colors;
			}
		else
			var colors = manual_colors;
		
		//colorize
		var imgData = img.data;
		for(var i = 0; i < imgData.length; i += 4){
			if(imgData[i+3] == 0) continue;	//transparent
			if(dither == true){
				var diff = Math.abs(colors[0][imgData[x]]) + Math.abs(colors[0][imgData[x]]) + Math.abs(colors[0][imgData[x]]);
				diff = diff / 3;
				}
			for(var c = 0; c < 3; c++){
				var x = i + c;
				if(dither == false)
					imgData[x] += colors[c][imgData[x]];
				else{
					if(diff < rand_power*6)
						imgData[x] += colors[c][imgData[x]];
					else{
						//big difference here - randomize
						var rand = HELPER.getRandomInt(Math.min(0, colors[c][imgData[x]]), Math.max(0, colors[c][imgData[x]]));
						imgData[x] += rand;
						}
					}
				if(imgData[x] > 255) imgData[x] = 255;
				if(imgData[x] < 0) imgData[x] = 0;
				}
			}
		context.putImageData(img, 0, 0);
		return false;
		};
	//fixing white and black color balance
	this.auto_adjust = function(context, W, H){
		//settings
		var white = 240;	//white color min
		var black = 30;		//black color max
		var target_white = 1; 	//how much % white colors should take
		var target_black = 0.5;	//how much % black colors should take
		var modify = 1.1;	//color modify strength
		
		document.body.style.cursor = "wait";	
		var img = context.getImageData(0, 0, W, H);
		var imgData = img.data;
		var n = 0;	//pixels count without transparent
		
		//make sure we have white
		var n_valid = 0;
		for(var i = 0; i < imgData.length; i += 4){
	      		if(imgData[i+3] == 0) continue;	//transparent
	      		if((imgData[i] + imgData[i+1] + imgData[i+2]) / 3 > white) n_valid++;
	        	n++;
			}
		target = target_white;
		var n_fix_white = 0;
		var done = false;
		for(var j=0; j < 30; j++){
			if(n_valid * 100 / n >= target) done = true;
			if(done == true) break;
			n_fix_white++;
			
			//adjust
			for(var i = 0; i < imgData.length; i += 4){
				if(imgData[i+3] == 0) continue;	//transparent
				for(var c = 0; c < 3; c++){
					var x = i + c;
					if(imgData[x] < 10) continue;
					//increase white
					imgData[x] *= modify;
					imgData[x] = round(imgData[x]);
					if(imgData[x] > 255) imgData[x] = 255;
					}
				}
			
			//recheck
			n_valid = 0;
			for(var i = 0; i < imgData.length; i += 4){
				if(imgData[i+3] == 0) continue;	//transparent
		      		if((imgData[i] + imgData[i+1] + imgData[i+2]) / 3 > white) n_valid++;
				}
			}
			
		//make sure we have black
		n_valid = 0;
		for(var i = 0; i < imgData.length; i += 4){
			if(imgData[i+3] == 0) continue;	//transparent
	      		if((imgData[i] + imgData[i+1] + imgData[i+2]) / 3 < black) n_valid++;		
			}
		target = target_black;
		var n_fix_black = 0;
		var done = false;
		for(var j=0; j < 30; j++){
			if(n_valid * 100 / n >= target) done = true;
			if(done == true) break;
			n_fix_black++;
			
			//adjust
			for(var i = 0; i < imgData.length; i += 4){
				if(imgData[i+3] == 0) continue;	//transparent
				for(var c = 0; c < 3; c++){
					var x = i + c;
					if(imgData[x] > 240) continue;
					//increase black
					imgData[x] -= (255-imgData[x]) * modify - (255-imgData[x]);
					imgData[x] = round(imgData[x]);
					}
				}
			
			//recheck
			n_valid = 0;
			for(var i = 0; i < imgData.length; i += 4){
				if(imgData[i+3] == 0) continue;	//transparent
		      		if((imgData[i] + imgData[i+1] + imgData[i+2]) / 3 < black) n_valid++;
				}
			}
			
		//save	
		context.putImageData(img, 0, 0);
		document.body.style.cursor = "auto";
		//log('Iterations: brighten='+n_fix_white+", darken="+n_fix_black);
		};	
	this.zoom = function(recalc, scroll){
		if(recalc != undefined){
			//zoom-in or zoom-out
			if(recalc == 1 || recalc == -1){
				var step = 100;
				if(ZOOM <= 100 && recalc < 0)
					step = 10;
				if(ZOOM <100 && recalc > 0)
					step = 10;
				if(recalc*step + ZOOM > 0){
					ZOOM = ZOOM + recalc*step;
					if(ZOOM > 100 && ZOOM < 200)
						ZOOM = 100;
					}
				}
			//zoom using exact value
			else
				ZOOM = parseInt(recalc);
			CON.calc_preview_auto();
			}
		document.getElementById("zoom_nr").innerHTML = ZOOM;
		document.getElementById("zoom_range").value = ZOOM;
		
		//change scale and repaint
		document.getElementById('canvas_back').style.width = round(WIDTH * ZOOM / 100)+"px";
		document.getElementById('canvas_back').style.height = round(HEIGHT * ZOOM / 100)+"px";
		for(var i in LAYERS){
			document.getElementById(LAYERS[i].name).style.width = round(WIDTH * ZOOM / 100)+"px";
			document.getElementById(LAYERS[i].name).style.height = round(HEIGHT * ZOOM / 100)+"px";
			}
		document.getElementById('canvas_front').style.width = round(WIDTH * ZOOM / 100)+"px";
		document.getElementById('canvas_front').style.height = round(HEIGHT * ZOOM / 100)+"px";
	
		//check main resize corners
		if(ZOOM != 100){
			document.getElementById('resize-w').style.display = "none";
			document.getElementById('resize-h').style.display = "none";
			document.getElementById('resize-wh').style.display = "none";
			}
		else{
			document.getElementById('resize-w').style.display = "block";
			document.getElementById('resize-h').style.display = "block";
			document.getElementById('resize-wh').style.display = "block";
			}
		
		if(scroll != undefined)
			CON.scroll_window();
		DRAW.redraw_preview();
		return true;
		};
	this.redraw_preview = function(){
		canvas_preview.beginPath();
		canvas_preview.rect(0, 0, DRAW.PREVIEW_SIZE.w, DRAW.PREVIEW_SIZE.h);
		canvas_preview.fillStyle = "#ffffff";
		canvas_preview.fill();
		DRAW.draw_background(canvas_preview, DRAW.PREVIEW_SIZE.w, DRAW.PREVIEW_SIZE.h, 5);
		
		//redraw preview area
		canvas_preview.save();
		canvas_preview.scale(DRAW.PREVIEW_SIZE.w/WIDTH, DRAW.PREVIEW_SIZE.h/HEIGHT);
		for(var i in LAYERS){
			if(LAYERS[i].visible == false) continue;
			canvas_preview.drawImage(document.getElementById(LAYERS[i].name), 0, 0, WIDTH, HEIGHT);
			}
		canvas_preview.restore();
		
		//active zone
		z_x = CON.ZOOM_X;
		z_y = CON.ZOOM_Y;
		if(z_x > DRAW.PREVIEW_SIZE.w - CON.mini_rect_data.w) 
			z_x = DRAW.PREVIEW_SIZE.w - CON.mini_rect_data.w;
		if(z_y > DRAW.PREVIEW_SIZE.h - CON.mini_rect_data.h) 
			z_y = DRAW.PREVIEW_SIZE.h - CON.mini_rect_data.h;
		
		canvas_preview.lineWidth = 1;
		canvas_preview.beginPath();
		canvas_preview.rect(round(z_x) + 0.5, round(z_y) + 0.5, CON.mini_rect_data.w, CON.mini_rect_data.h);
		canvas_preview.fillStyle = "rgba(0, 0, 0, 0.2)";
		canvas_preview.strokeStyle = "#393939";
		canvas_preview.fill();
		canvas_preview.stroke();
		return true;
		};
	this.draw_arrow = function(context, fromx, fromy, tox, toy, headlen){
		if(headlen == undefined)
			headlen = 10;	// length of head in pixels
		var dx = tox-fromx;
		var dy = toy-fromy;
		var angle = Math.atan2(dy,dx);
		context.beginPath();
		context.moveTo(fromx, fromy);
		context.lineTo(tox, toy);
		context.stroke();
		context.beginPath();
		context.moveTo(tox-headlen*Math.cos(angle-Math.PI/6),toy-headlen*Math.sin(angle-Math.PI/6));
		context.lineTo(tox, toy);
		context.lineTo(tox-headlen*Math.cos(angle+Math.PI/6),toy-headlen*Math.sin(angle+Math.PI/6));
		context.stroke();
		};
	//hermite resample - classic "rings.gif" 1000x1000 resize to 200x200 record -  0.040
	this.resample_hermite = function(canvas, W, H, W2, H2){
		var time1 = Date.now();
		var img = canvas.getContext("2d").getImageData(0, 0, W, H);
		var img2 = canvas.getContext("2d").getImageData(0, 0, W2, H2);
		var data = img.data;
		var data2 = img2.data;
		var ratio_w = W / W2;
		var ratio_h = H / H2;
		var ratio_w_half = Math.ceil(ratio_w/2);
		var ratio_h_half = Math.ceil(ratio_h/2);
		
		for(var j = 0; j < H2; j++){
			for(var i = 0; i < W2; i++){
				var x2 = (i + j*W2) * 4;
				var weight = 0;
				var weights = 0;
				var weights_alpha = 0;
				var gx_r = gx_g = gx_b = gx_a = 0;
				var center_y = (j + 0.5) * ratio_h;
				for(var yy = Math.floor(j * ratio_h); yy < (j + 1) * ratio_h; yy++){
					var dy = Math.abs(center_y - (yy + 0.5)) / ratio_h_half;
					var center_x = (i + 0.5) * ratio_w;
					var w0 = dy*dy //pre-calc part of w
					for(var xx = Math.floor(i * ratio_w); xx < (i + 1) * ratio_w; xx++){
						var dx = Math.abs(center_x - (xx + 0.5)) / ratio_w_half;
						var w = Math.sqrt(w0 + dx*dx);
						if(w >= -1 && w <= 1){
							//hermite filter
							weight = 2 * w*w*w - 3*w*w + 1;
							if(weight > 0){
								dx = 4*(xx + yy*W);
								//alpha
								gx_a += weight * data[dx + 3];
								weights_alpha += weight;
								//colors
								if(data[dx + 3] < 255)
									weight = weight * data[dx + 3] / 250;
								gx_r += weight * data[dx];
								gx_g += weight * data[dx + 1];
								gx_b += weight * data[dx + 2];
								weights += weight;
								}
							}
						}		
					}
				data2[x2]     = gx_r / weights;
				data2[x2 + 1] = gx_g / weights;
				data2[x2 + 2] = gx_b / weights;
				data2[x2 + 3] = gx_a / weights_alpha;
				}
			}
		console.log("hermite = "+(Math.round(Date.now() - time1)/1000)+" s");
		canvas.getContext("2d").clearRect(0, 0, Math.max(W, W2), Math.max(H, H2));
		canvas.getContext("2d").putImageData(img2, 0, 0);
		};
	this.resample_hermite_threads = function(canvas, W, H, W2, H2){
		var time1 = Date.now();
		var img = canvas.getContext("2d").getImageData(0, 0, W, H);
		var img2 = canvas.getContext("2d").getImageData(0, 0, W2, H2);
		var data2 = img2.data;
		var cores = 8;
		var cpu_in_use = 0;
		var progress = document.getElementById('uploadprogress');
		progress.style.display='block';
		progress.value = progress.innerHTML = 0;
		canvas.getContext("2d").clearRect(0, 0, W, H);

		for(var c = 0; c < cores; c++){
			cpu_in_use++;
			var my_worker = new Worker("libs/worker-hermite.js");
			my_worker.onmessage = function(event){		//log(event.data);return false;
				cpu_in_use--;
			 	var complete = ((cores - cpu_in_use) / cores * 100 | 0);
				progress.value = progress.innerHTML = complete;
				var offset = event.data.offset;	//log( event.data.data.length);
				
				for(var i = 0; i < event.data.data.length; i += 4){
					var x = offset + i;	//log([ x,   event.data.data[i], event.data.data[i+1],event.data.data[i+2],event.data.data[i+3],           ]); return false;
					data2[x]     = event.data.data[i];
					data2[x + 1] = event.data.data[i+1];
					data2[x + 2] = event.data.data[i+2];
					data2[x + 3] = event.data.data[i+3];
					}
				
				//finish
				if(cpu_in_use <= 0){
					console.log("hermite "+cores+" cores = "+(Math.round(Date.now() - time1)/1000)+" s");	
					canvas.getContext("2d").clearRect(0, 0, W, H);
					canvas.getContext("2d").putImageData(img2, 0, 0);
					
					progress.style.display='none';
					if(MENU.last_menu != 'layer_resize')
						DRAW.trim();
					DRAW.zoom();
					}
				};
			my_worker.postMessage([img, W, H, W2, H2, c, cores]);
			}
		};
	}
>>>>>>> 4311cbb3
<|MERGE_RESOLUTION|>--- conflicted
+++ resolved
@@ -1,890 +1,3 @@
-<<<<<<< HEAD
-var DRAW = new DRAW_CLASS();
-
-function DRAW_CLASS(){
-	this.PREVIEW_SIZE = {w: 148, h: 100 };
-	
-	this.draw_grid = function(canvas, gap_x, gap_y){
-		if(MAIN.grid == false){
-			canvas.clearRect(0, 0, WIDTH, HEIGHT);
-			DRAW.draw_background(canvas, WIDTH, HEIGHT);
-			return false;
-			}
-		gap_x = parseInt(gap_x);
-		gap_y = parseInt(gap_y);
-		if(gap_x<2) gap_x=2;
-		if(gap_y<2) gap_y=2;
-		for(var i=gap_x; i<WIDTH; i=i+gap_x){
-			if(gap_x==0) break;
-			if(i%(gap_x*5) == 0)	//main lines
-				canvas.strokeStyle = '#808080';
-			else
-				canvas.strokeStyle = '#dddddd';	
-			canvas.beginPath();
-			canvas.moveTo(0.5 + i, 0);
-			canvas.lineTo(0.5 + i, HEIGHT);
-			canvas.stroke();
-			}
-		for(var i=gap_y; i<HEIGHT; i=i+gap_y){
-			if(gap_y==0) break;
-			if(i%(gap_y*5) == 0)	//main lines
-				canvas.strokeStyle = '#808080';
-			else
-				canvas.strokeStyle = '#dddddd';
-			canvas.beginPath();
-			canvas.moveTo(0, 0.5 + i);
-			canvas.lineTo(WIDTH, 0.5 + i);
-			canvas.stroke();
-			}
-		};
-	this.draw_background = function(canvas, W, H, gap, force){
-		if(MAIN.TRANSPARENCY == false && force == undefined){
-			canvas.beginPath();
-			canvas.rect(0, 0, W, H);
-			canvas.fillStyle = "#ffffff";
-			canvas.fill();
-			return false;
-			}
-		if(gap == undefined)
-			gap = 10;
-		var fill = true;
-		for(var i=0; i<W; i=i+gap){		
-			if(i%(gap*2) == 0)
-				fill=true;
-			else
-				fill=false;
-			for(var j=0; j<H; j=j+gap){
-				if(fill==true){
-					canvas.fillStyle = '#eeeeee';
-					canvas.fillRect(i, j, gap, gap);
-					fill = false;
-					}
-				else
-					fill = true;				
-				}
-			}
-		};
-	//credits to Victor Haydin
-	this.toolFiller = function(context, W, H, x, y, color_to, sensitivity){
-		var img = context.getImageData(0, 0, W, H);
-		var imgData = img.data;
-		var k = ((y * (img.width * 4)) + (x * 4));
-		var dx = [ 0, -1, +1,  0];
-		var dy = [-1,  0,  0, +1];
-		var color_from = {
-			r: imgData[k+0],
-			g: imgData[k+1],
-			b: imgData[k+2],
-			a: imgData[k+3],
-			}
-		if(color_from.r == color_to.r && 
-		  color_from.g == color_to.g && 
-		  color_from.b == color_to.b && 
-		  color_from.a == color_to.a) 
-			return false;
-		var stack = [];
-		stack.push(x);
-		stack.push(y);
-		while (stack.length > 0){
-			var curPointY = stack.pop();
-			var curPointX = stack.pop();
-			for (var i = 0; i < 4; i++){
-				var nextPointX = curPointX + dx[i];
-				var nextPointY = curPointY + dy[i];
-				if (nextPointX < 0 || nextPointY < 0 || nextPointX >= W || nextPointY >= H) 
-					continue;
-				var k = (nextPointY * W + nextPointX) * 4;
-				//check
-				if(Math.abs(imgData[k+0] - color_from.r) <= sensitivity &&
-				  Math.abs(imgData[k+1] - color_from.g) <= sensitivity &&
-				  Math.abs(imgData[k+2] - color_from.b) <= sensitivity &&
-				  Math.abs(imgData[k+3] - color_from.a) <= sensitivity){
-					//fill pixel
-					imgData[k+0] = color_to.r; //r
-					imgData[k+1] = color_to.g; //g
-					imgData[k+2] = color_to.b; //b
-					imgData[k+3] = color_to.a; //a
-					stack.push(nextPointX);
-					stack.push(nextPointY);
-					}
-				}
-			}
-		context.putImageData(img, 0, 0);
-		};
-	this.tool_magic_wand = function(context, W, H, x, y, sensitivity){
-		var img = context.getImageData(0, 0, W, H);
-		var imgData = img.data;
-		var k = ((y * (img.width * 4)) + (x * 4));
-		var dx = [ 0, -1, +1,  0];
-		var dy = [-1,  0,  0, +1];
-		var color_to = {
-			r: 255,
-			g: 255,
-			b: 255,
-			a: 0,
-			}
-		var color_from = {
-			r: imgData[k+0],
-			g: imgData[k+1],
-			b: imgData[k+2],
-			a: imgData[k+3],
-			}
-		if(color_from.r == color_to.r && 
-		  color_from.g == color_to.g && 
-		  color_from.b == color_to.b && 
-		  color_from.a == color_to.a) 
-			return false;
-		if(ALPHA < 255 && color_from.a == ALPHA) return false;
-		var stack = [];
-		stack.push(x);
-		stack.push(y);
-		while (stack.length > 0){
-			var curPointY = stack.pop();
-			var curPointX = stack.pop();
-			for (var i = 0; i < 4; i++){
-				var nextPointX = curPointX + dx[i];
-				var nextPointY = curPointY + dy[i];
-				if (nextPointX < 0 || nextPointY < 0 || nextPointX >= W || nextPointY >= H) 
-					continue;
-				var k = (nextPointY * W + nextPointX) * 4;
-				//check
-				if(Math.abs(imgData[k+0] - color_from.r) <= sensitivity &&
-				  Math.abs(imgData[k+1] - color_from.g) <= sensitivity &&
-				  Math.abs(imgData[k+2] - color_from.b) <= sensitivity &&
-				  Math.abs(imgData[k+3] - color_from.a) <= sensitivity){
-					//fill pixel
-					if(ALPHA == 255){
-						imgData[k+0] = color_to.r; //r
-						imgData[k+1] = color_to.g; //g
-						imgData[k+2] = color_to.b; //b
-						imgData[k+3] = color_to.a; //a
-						}
-					else
-						imgData[k+3] = ALPHA; //a
-					
-					stack.push(nextPointX);
-					stack.push(nextPointY);
-					}
-				}
-			}
-		context.putImageData(img, 0, 0);
-		};
-	this.if_blank = function(canvas){
-		var img = canvas.getContext("2d").getImageData(0, 0, canvas.width, canvas.height);
-		var imgData = img.data;
-		
-		if(MAIN.TRANSPARENCY == false){
-			//transparency disabled
-			for(var i = 0; i < imgData.length; i += 4){
-				if(imgData[i] < 255 || imgData[i+1] < 255 || imgData[i+2] < 255) return false;
-				}
-			}
-		else{
-			//transparenc enabled
-			for(var i = 0; i < imgData.length; i += 4){
-				if(imgData[i+3] == 0) continue; //transparent
-				if(imgData[i] < 255 || imgData[i+1] < 255 || imgData[i+2] < 255) return false;
-				}
-			}
-		return true;
-		};
-	this.trim_info = function(canvas, trim_white, include_white){
-		var top = 0;
-		var left = 0;
-		var bottom = 0;
-		var right = 0;
-		var img = canvas.getContext("2d").getImageData(0, 0, canvas.width, canvas.height);
-		var imgData = img.data;
-		//check top
-		main1:
-		for(var y = 0; y < img.height; y++){
-			for(var x = 0; x < img.width; x++){
-				var k = ((y * (img.width * 4)) + (x * 4));
-				if(imgData[k+3] == 0) continue; //transparent 
-				if(include_white !== true && imgData[k] == 255 && imgData[k+1] == 255 && imgData[k+2] == 255) continue; //white
-				break main1;
-				}
-			top++;
-			}
-		//check left
-		main2:
-	      	for(var x = 0; x < img.width; x++){
-			for(var y = 0; y < img.height; y++){
-				var k = ((y * (img.width * 4)) + (x * 4));
-				if(imgData[k+3] == 0) continue; //transparent 
-				if(include_white !== true && imgData[k] == 255 && imgData[k+1] == 255 && imgData[k+2] == 255) continue; //white
-				break main2;
-				}
-			left++;
-			}
-		//check bottom
-		main3:
-		for(var y = img.height-1; y >= 0; y--){
-			for(var x = img.width-1; x >= 0; x--){
-				var k = ((y * (img.width * 4)) + (x * 4));
-				if(imgData[k+3] == 0) continue; //transparent 
-				if(include_white !== true && imgData[k] == 255 && imgData[k+1] == 255 && imgData[k+2] == 255) continue; //white
-				break main3;
-				}
-			bottom++;
-			}
-		//check right
-		main4:
-		for(var x = img.width-1; x >= 0; x--){
-			for(var y = img.height-1; y >= 0; y--){
-				var k = ((y * (img.width * 4)) + (x * 4));
-				if(imgData[k+3] == 0) continue; //transparent 
-				if(include_white !== true && imgData[k] == 255 && imgData[k+1] == 255 && imgData[k+2] == 255) continue; //white
-				break main4;
-				}
-			right++;
-			}
-		return {
-			top: top,
-			left: left,
-			bottom: bottom,
-			right: right,
-			};
-		};
-	this.trim = function(layer, no_resize, include_white){
-		var all_top = HEIGHT;
-		var all_left = WIDTH;
-		var all_bottom = HEIGHT;
-		var all_right = WIDTH;
-		for(var i in LAYERS){
-			if(layer != undefined && LAYERS[i].name != layer) continue;	
-			
-			var top = 0;
-			var left = 0;
-			var bottom = 0;
-			var right = 0;
-			var img = document.getElementById(LAYERS[i].name).getContext("2d").getImageData(0, 0, WIDTH, HEIGHT);
-			var imgData = img.data;
-			//check top
-			main1:
-			for(var y = 0; y < img.height; y++){
-				for(var x = 0; x < img.width; x++){
-					var k = ((y * (img.width * 4)) + (x * 4));
-					if(imgData[k+3] == 0) continue; //transparent 
-					if(include_white !== true && imgData[k] == 255 && imgData[k+1] == 255 && imgData[k+2] == 255) continue; //white
-					break main1;
-					}
-				top++;
-				}
-			//check left
-			main2:
-		      for(var x = 0; x < img.width; x++){
-				for(var y = 0; y < img.height; y++){
-					var k = ((y * (img.width * 4)) + (x * 4));
-					if(imgData[k+3] == 0) continue; //transparent 
-					if(include_white !== true && imgData[k] == 255 && imgData[k+1] == 255 && imgData[k+2] == 255) continue; //white
-					break main2;
-					}
-				left++;
-				}
-			//check bottom
-			main3:
-			for(var y = img.height-1; y >= 0; y--){
-				for(var x = img.width-1; x >= 0; x--){
-					var k = ((y * (img.width * 4)) + (x * 4));
-					if(imgData[k+3] == 0) continue; //transparent 
-					if(include_white !== true && imgData[k] == 255 && imgData[k+1] == 255 && imgData[k+2] == 255) continue; //white
-					break main3;
-					}
-				bottom++;
-				}
-			//check right
-			main4:
-			for(var x = img.width-1; x >= 0; x--){
-				for(var y = img.height-1; y >= 0; y--){
-					var k = ((y * (img.width * 4)) + (x * 4));
-					if(imgData[k+3] == 0) continue; //transparent 
-					if(include_white !== true && imgData[k] == 255 && imgData[k+1] == 255 && imgData[k+2] == 255) continue; //white
-					break main4;
-					}
-				right++;
-				}
-			all_top = Math.min(all_top, top);
-			all_left = Math.min(all_left, left);
-			all_bottom = Math.min(all_bottom, bottom);
-			all_right = Math.min(all_right, right);
-			}
-		//move to top-left corner
-		for(var i in LAYERS){
-			if(layer != undefined && LAYERS[i].name != layer) continue;	
-			
-			tmp_data = document.getElementById(LAYERS[i].name).getContext("2d").getImageData(0, 0, WIDTH, HEIGHT);
-			document.getElementById(LAYERS[i].name).getContext("2d").clearRect(0, 0, WIDTH, HEIGHT);
-			document.getElementById(LAYERS[i].name).getContext("2d").putImageData(tmp_data, -all_left, -all_top);
-			var canvas_name = LAYERS[i].name;
-			}
-		//resize
-		if(no_resize != undefined) return false;
-		if(layer != undefined){
-			var W = round(WIDTH - all_left - all_right);
-			var H = round(HEIGHT - all_top - all_bottom);
-			
-			var imageData = document.getElementById(layer).getContext("2d").getImageData(0, 0, W, H);
-			document.getElementById(layer).width = W;
-			document.getElementById(layer).height = H;
-			document.getElementById(layer).getContext("2d").clearRect(0, 0, W, H);
-			document.getElementById(layer).getContext("2d").putImageData(imageData, 0, 0);
-			
-			return {
-				top: all_top,
-				left: all_left,
-				bottom: all_bottom,
-				right: all_right,
-				};
-			}
-		else{
-			WIDTH = WIDTH - all_left - all_right;
-			HEIGHT = HEIGHT - all_top - all_bottom;
-			if(WIDTH<1) WIDTH = 1;
-			if(HEIGHT<1) HEIGHT = 1;
-			RATIO = WIDTH/HEIGHT;
-			LAYER.set_canvas_size();
-			}
-		LAYER.update_info_block();
-		};
-	this.effect_bw = function(context, W, H, level){
-		var img = context.getImageData(0, 0, W, H);
-		var imgData = img.data;
-		var grey, c;
-		for(var i = 0; i < imgData.length; i += 4){		
-			if(imgData[i+3] == 0) continue;	//transparent
-			grey = round(0.2126 * imgData[i] + 0.7152 * imgData[i+1] + 0.0722 * imgData[i+2]);
-			if(grey <= level)
-				c = 0;
-			else
-				c = 255;
-			imgData[i] = c;
-			imgData[i+1] = c;
-			imgData[i+2] = c;
-			}
-		context.putImageData(img, 0, 0);	
-		};
-	this.decrease_colors = function(context, W, H, colors, dithering, greyscale){
-		var img = context.getImageData(0, 0, W, H);
-		var imgData = img.data;
-		
-		//collect top colors
-		var colors_top = [];
-		for(var i = 0; i < imgData.length; i += 40){	//check pixel and skip 10.
-			if(imgData[i+3] == 0) continue;	//transparent
-			var key = imgData[i]+"."+imgData[i+1]+"."+imgData[i+2];
-			
-			if(colors_top[key] == undefined)
-				colors_top[key] = [1, imgData[i], imgData[i+1], imgData[i+2]];
-			else
-				colors_top[key][0]++;
-			}
-		
-		//sort
-		colors_top.sort(function(a,b) { return parseFloat(b[0]) - parseFloat(a[0]); } );
-		var colors_top_sort = [];
-		for (var i in colors_top)
-			colors_top_sort.push(colors_top[i]);
-		colors_top_sort.sort(function(a, b) {return b[0] - a[0]});
-		colors_top = colors_top_sort;
-		
-		if(colors_top.length > 256){	
-			var last = colors_top[0];
-			for(var i=1; i<colors_top.length; i++){
-				var diffR = colors_top[i][1] - last[1];
-				var diffG = colors_top[i][2] - last[2];
-				var diffB = colors_top[i][3] - last[3];
-				diff = Math.sqrt(diffR*diffR + diffG*diffG + diffB*diffB);
-
-				if(diff > 100)
-					last = colors_top[i]; //save last good
-				else{
-					//to close, remove it
-					colors_top.splice(i, 1); i--;
-					}
-				}
-			if(colors_top.length < 100){
-				//oops, we deleted too much ...
-				colors_top = colors_top_sort;
-				colors_top_sort.splice(256);
-				}
-			colors_top_sort.splice(512);
-			}
-		colors_top_sort = [];	
-		
-		var palette = [];
-		var min = 0;
-		var index;
-		var top_color_n;
-		for(var i in colors_top){
-			if(colors_top[i][0] > min){
-				min = colors_top[0];
-				index = i;
-				}
-			}
-		//add main color
-		palette.push([colors_top[index][1], colors_top[index][2], colors_top[index][3]]);
-		top_color_n = colors_top[index][0];
-		
-		//increase pallete - use only different colors
-		for(var c=1; c<colors; c++){
-			var diff_all=0;
-			var max_all = 0;
-			var index_all;
-			//reset
-			for(var i in colors_top)
-				colors_top[i][4] = [];
-			for(var p in palette){
-				var diff;
-				var max = 0;
-				var index;
-				var diff_tmp = [];
-				for(var i in colors_top){
-					var diffR = colors_top[i][1] - palette[p][0];
-					var diffG = colors_top[i][2] - palette[p][1];
-					var diffB = colors_top[i][3] - palette[p][2];
-					diff = Math.sqrt(diffR*diffR + diffG*diffG + diffB*diffB); //max 441
-					//density fix
-					//diff *= colors_top[i][0];// * 441 / top_color_n;
-					colors_top[i][4].push(diff);
-					}
-				}
-			//find biggest minimum
-			var index=0;
-			var max = 0;
-			for(var i in colors_top){
-				var min = 999999;
-				for(var k in colors_top[i][4]){
-					if(colors_top[i][4][k] < min)
-						min = colors_top[i][4][k];
-					}
-				if(min > max){
-					index = i;
-					max = min;
-					}
-				}
-			palette.push([colors_top[index][1], colors_top[index][2], colors_top[index][3]]);
-			}
-
-		//change
-		for(var i = 0; i < imgData.length; i += 4){
-			if(imgData[i+3] == 0) continue;	//transparent
-			var mid = round(imgData[i] + imgData[i+1] + imgData[i+2])/3;
-			if(dithering == true){
-				//find first close color
-				var index1 = 0;
-				var min1 = 256*3;
-				var diff1;
-				for(var j=0; j<palette.length; j++){
-					var diff = 0;
-					diff += Math.abs(palette[j][0] - imgData[i]);
-					diff += Math.abs(palette[j][1] - imgData[i+1]);
-					diff += Math.abs(palette[j][2] - imgData[i+2]);
-					if(diff < min1){
-						min1 = diff;
-						index1 = j;
-						diff1 = diff;
-						}
-					}
-				//find second close color
-				var index2 = 0;
-				var min2 = 256*3;
-				var diff2;
-				for(var j=0; j<palette.length; j++){
-					if(j == index1) continue; //we already have this
-					var diff = 0;
-					diff += Math.abs(palette[j][0] - imgData[i]);
-					diff += Math.abs(palette[j][1] - imgData[i+1]);
-					diff += Math.abs(palette[j][2] - imgData[i+2]);
-					if(diff < min2){
-						min2 = diff;
-						index2 = j;
-						diff2 = diff;
-						}
-					}
-				var c;
-				if(diff1 == 0 || diff1/diff2 < 0.3)
-					c = palette[index1];	//exact color match
-				else{
-					//we not sure here ... randomize to get better overall quality
-					var rand = HELPER.getRandomInt(-diff1, diff2);
-					if(rand < 0)
-						c = palette[index2];
-					else
-						c = palette[index1];
-					}
-				imgData[i] = c[0];
-				imgData[i+1] = c[1];
-				imgData[i+2] = c[2];
-				}
-			else{
-				var index = 0;
-				var min = 256*3;
-				for(var j=0; j<palette.length; j++){
-					var diff = 0;
-					diff += Math.abs(palette[j][0] - imgData[i]);
-					diff += Math.abs(palette[j][1] - imgData[i+1]);
-					diff += Math.abs(palette[j][2] - imgData[i+2]);
-					if(diff < min){
-						min = diff;
-						index = j;
-						}
-					}
-				imgData[i] = palette[index][0];
-				imgData[i+1] = palette[index][1];
-				imgData[i+2] = palette[index][2];
-				}
-			if(greyscale == true){
-				var mid = round(0.2126 * imgData[i] + 0.7152 * imgData[i+1] + 0.0722 * imgData[i+2]);
-				imgData[i] = mid;
-				imgData[i+1] = mid;
-				imgData[i+2] = mid;
-				}
-			}
-		context.putImageData(img, 0, 0);
-		};
-	//converts greyscale images to coloured
-	this.colorize = function(context, W, H, rand_power, max_gap, dither, manual_colors){
-		var img = context.getImageData(0, 0, W, H);
-		
-		if(manual_colors == undefined || manual_colors === true){
-			var colors = [];
-			for(var x=0; x < 3; x++){
-				colors[x] = [];
-				var pre = HELPER.getRandomInt(-1 * rand_power, rand_power);
-				for(var i = 0; i <= 255; i++){
-					colors[x][i] = HELPER.getRandomInt(pre - rand_power, pre + rand_power);
-					
-					if(colors[x][i] < -1*max_gap)	colors[x][i] += 10;
-					else if(colors[x][i] > max_gap)	colors[x][i] -= 10;
-					
-					pre = colors[x][i];
-					}
-				}
-			if(manual_colors === true)
-				return colors;
-			}
-		else
-			var colors = manual_colors;
-		
-		//colorize
-		var imgData = img.data;
-		for(var i = 0; i < imgData.length; i += 4){
-			if(imgData[i+3] == 0) continue;	//transparent
-			if(dither == true){
-				var diff = Math.abs(colors[0][imgData[x]]) + Math.abs(colors[0][imgData[x]]) + Math.abs(colors[0][imgData[x]]);
-				diff = diff / 3;
-				}
-			for(var c = 0; c < 3; c++){
-				var x = i + c;
-				if(dither == false)
-					imgData[x] += colors[c][imgData[x]];
-				else{
-					if(diff < rand_power*6)
-						imgData[x] += colors[c][imgData[x]];
-					else{
-						//big difference here - randomize
-						var rand = HELPER.getRandomInt(Math.min(0, colors[c][imgData[x]]), Math.max(0, colors[c][imgData[x]]));
-						imgData[x] += rand;
-						}
-					}
-				if(imgData[x] > 255) imgData[x] = 255;
-				if(imgData[x] < 0) imgData[x] = 0;
-				}
-			}
-		context.putImageData(img, 0, 0);
-		return false;
-		};
-	//fixing white and black color balance
-	this.auto_adjust = function(context, W, H){
-		//settings
-		var white = 240;	//white color min
-		var black = 30;		//black color max
-		var target_white = 1; 	//how much % white colors should take
-		var target_black = 0.5;	//how much % black colors should take
-		var modify = 1.1;	//color modify strength
-		
-		document.body.style.cursor = "wait";	
-		var img = context.getImageData(0, 0, W, H);
-		var imgData = img.data;
-		var n = 0;	//pixels count without transparent
-		
-		//make sure we have white
-		var n_valid = 0;
-		for(var i = 0; i < imgData.length; i += 4){
-	      		if(imgData[i+3] == 0) continue;	//transparent
-	      		if((imgData[i] + imgData[i+1] + imgData[i+2]) / 3 > white) n_valid++;
-	        	n++;
-			}
-		target = target_white;
-		var n_fix_white = 0;
-		var done = false;
-		for(var j=0; j < 30; j++){
-			if(n_valid * 100 / n >= target) done = true;
-			if(done == true) break;
-			n_fix_white++;
-			
-			//adjust
-			for(var i = 0; i < imgData.length; i += 4){
-				if(imgData[i+3] == 0) continue;	//transparent
-				for(var c = 0; c < 3; c++){
-					var x = i + c;
-					if(imgData[x] < 10) continue;
-					//increase white
-					imgData[x] *= modify;
-					imgData[x] = round(imgData[x]);
-					if(imgData[x] > 255) imgData[x] = 255;
-					}
-				}
-			
-			//recheck
-			n_valid = 0;
-			for(var i = 0; i < imgData.length; i += 4){
-				if(imgData[i+3] == 0) continue;	//transparent
-		      		if((imgData[i] + imgData[i+1] + imgData[i+2]) / 3 > white) n_valid++;
-				}
-			}
-			
-		//make sure we have black
-		n_valid = 0;
-		for(var i = 0; i < imgData.length; i += 4){
-			if(imgData[i+3] == 0) continue;	//transparent
-	      		if((imgData[i] + imgData[i+1] + imgData[i+2]) / 3 < black) n_valid++;		
-			}
-		target = target_black;
-		var n_fix_black = 0;
-		var done = false;
-		for(var j=0; j < 30; j++){
-			if(n_valid * 100 / n >= target) done = true;
-			if(done == true) break;
-			n_fix_black++;
-			
-			//adjust
-			for(var i = 0; i < imgData.length; i += 4){
-				if(imgData[i+3] == 0) continue;	//transparent
-				for(var c = 0; c < 3; c++){
-					var x = i + c;
-					if(imgData[x] > 240) continue;
-					//increase black
-					imgData[x] -= (255-imgData[x]) * modify - (255-imgData[x]);
-					imgData[x] = round(imgData[x]);
-					}
-				}
-			
-			//recheck
-			n_valid = 0;
-			for(var i = 0; i < imgData.length; i += 4){
-				if(imgData[i+3] == 0) continue;	//transparent
-		      		if((imgData[i] + imgData[i+1] + imgData[i+2]) / 3 < black) n_valid++;
-				}
-			}
-			
-		//save	
-		context.putImageData(img, 0, 0);
-		document.body.style.cursor = "auto";
-		//log('Iterations: brighten='+n_fix_white+", darken="+n_fix_black);
-		};	
-	this.zoom = function(recalc, scroll){
-		if(recalc != undefined){
-			//zoom-in or zoom-out
-			if(recalc == 1 || recalc == -1){
-				var step = 100;
-				if(ZOOM <= 100 && recalc < 0)
-					step = 10;
-				if(ZOOM <100 && recalc > 0)
-					step = 10;
-				if(recalc*step + ZOOM > 0){
-					ZOOM = ZOOM + recalc*step;
-					if(ZOOM > 100 && ZOOM < 200)
-						ZOOM = 100;
-					}
-				}
-			//zoom using exact value
-			else
-				ZOOM = parseInt(recalc);
-			CON.calc_preview_auto();
-			}
-		document.getElementById("zoom_nr").innerHTML = ZOOM;
-		document.getElementById("zoom_range").value = ZOOM;
-		
-		//change scale and repaint
-		document.getElementById('canvas_back').style.width = round(WIDTH * ZOOM / 100)+"px";
-		document.getElementById('canvas_back').style.height = round(HEIGHT * ZOOM / 100)+"px";
-		for(var i in LAYERS){
-			document.getElementById(LAYERS[i].name).style.width = round(WIDTH * ZOOM / 100)+"px";
-			document.getElementById(LAYERS[i].name).style.height = round(HEIGHT * ZOOM / 100)+"px";
-			}
-		document.getElementById('canvas_front').style.width = round(WIDTH * ZOOM / 100)+"px";
-		document.getElementById('canvas_front').style.height = round(HEIGHT * ZOOM / 100)+"px";
-	
-		//check main resize corners
-		if(ZOOM != 100){
-			document.getElementById('resize-w').style.display = "none";
-			document.getElementById('resize-h').style.display = "none";
-			document.getElementById('resize-wh').style.display = "none";
-			}
-		else{
-			document.getElementById('resize-w').style.display = "block";
-			document.getElementById('resize-h').style.display = "block";
-			document.getElementById('resize-wh').style.display = "block";
-			}
-		
-		if(scroll != undefined)
-			CON.scroll_window();
-		DRAW.redraw_preview();
-		return true;
-		};
-	this.redraw_preview = function(){
-		canvas_preview.beginPath();
-		canvas_preview.rect(0, 0, DRAW.PREVIEW_SIZE.w, DRAW.PREVIEW_SIZE.h);
-		canvas_preview.fillStyle = "#ffffff";
-		canvas_preview.fill();
-		DRAW.draw_background(canvas_preview, DRAW.PREVIEW_SIZE.w, DRAW.PREVIEW_SIZE.h, 5);
-		
-		//redraw preview area
-		canvas_preview.save();
-		canvas_preview.scale(DRAW.PREVIEW_SIZE.w/WIDTH, DRAW.PREVIEW_SIZE.h/HEIGHT);
-		for(var i in LAYERS){
-			if(LAYERS[i].visible == false) continue;
-			canvas_preview.drawImage(document.getElementById(LAYERS[i].name), 0, 0, WIDTH, HEIGHT);
-			}
-		canvas_preview.restore();
-		
-		//active zone
-		z_x = CON.ZOOM_X;
-		z_y = CON.ZOOM_Y;
-		if(z_x > DRAW.PREVIEW_SIZE.w - CON.mini_rect_data.w) 
-			z_x = DRAW.PREVIEW_SIZE.w - CON.mini_rect_data.w;
-		if(z_y > DRAW.PREVIEW_SIZE.h - CON.mini_rect_data.h) 
-			z_y = DRAW.PREVIEW_SIZE.h - CON.mini_rect_data.h;
-		
-		canvas_preview.lineWidth = 1;
-		canvas_preview.beginPath();
-		canvas_preview.rect(round(z_x) + 0.5, round(z_y) + 0.5, CON.mini_rect_data.w, CON.mini_rect_data.h);
-		canvas_preview.fillStyle = "rgba(0, 0, 0, 0.2)";
-		canvas_preview.strokeStyle = "#393939";
-		canvas_preview.fill();
-		canvas_preview.stroke();
-		return true;
-		};
-	this.draw_arrow = function(context, fromx, fromy, tox, toy, headlen){
-		if(headlen == undefined)
-			headlen = 10;	// length of head in pixels
-		var dx = tox-fromx;
-		var dy = toy-fromy;
-		var angle = Math.atan2(dy,dx);
-		context.beginPath();
-		context.moveTo(fromx, fromy);
-		context.lineTo(tox, toy);
-		context.stroke();
-		context.beginPath();
-		context.moveTo(tox-headlen*Math.cos(angle-Math.PI/6),toy-headlen*Math.sin(angle-Math.PI/6));
-		context.lineTo(tox, toy);
-		context.lineTo(tox-headlen*Math.cos(angle+Math.PI/6),toy-headlen*Math.sin(angle+Math.PI/6));
-		context.stroke();
-		};
-	//hermite resample - classic "rings.gif" 1000x1000 resize to 200x200 record -  0.040
-	this.resample_hermite = function(canvas, W, H, W2, H2){
-	var time1 = Date.now();
-	var img = canvas.getContext("2d").getImageData(0, 0, W, H);
-	var img2 = canvas.getContext("2d").getImageData(0, 0, W2, H2);
-	var data = img.data;
-	var data2 = img2.data;
-	var ratio_w = W / W2;
-	var ratio_h = H / H2;
-	var ratio_w_half = Math.ceil(ratio_w/2);
-	var ratio_h_half = Math.ceil(ratio_h/2);
-	
-	for(var j = 0; j < H2; j++){
-		for(var i = 0; i < W2; i++){
-			var x2 = (i + j*W2) * 4;
-			var weight = 0;
-			var weights = 0;
-			var weights_alpha = 0;
-			var gx_r = gx_g = gx_b = gx_a = 0;
-			var center_y = (j + 0.5) * ratio_h;
-			for(var yy = Math.floor(j * ratio_h); yy < (j + 1) * ratio_h; yy++){
-				var dy = Math.abs(center_y - (yy + 0.5)) / ratio_h_half;
-				var center_x = (i + 0.5) * ratio_w;
-				var w0 = dy*dy //pre-calc part of w
-				for(var xx = Math.floor(i * ratio_w); xx < (i + 1) * ratio_w; xx++){
-					var dx = Math.abs(center_x - (xx + 0.5)) / ratio_w_half;
-					var w = Math.sqrt(w0 + dx*dx);
-					if(w >= -1 && w <= 1){
-						//hermite filter
-						weight = 2 * w*w*w - 3*w*w + 1;
-						if(weight > 0){
-							dx = 4*(xx + yy*W);
-							//alpha
-							gx_a += weight * data[dx + 3];
-							weights_alpha += weight;
-							//colors
-							if(data[dx + 3] < 255)
-								weight = weight * data[dx + 3] / 250;
-							gx_r += weight * data[dx];
-							gx_g += weight * data[dx + 1];
-							gx_b += weight * data[dx + 2];
-							weights += weight;
-							}
-						}
-					}		
-				}
-			data2[x2]     = gx_r / weights;
-			data2[x2 + 1] = gx_g / weights;
-			data2[x2 + 2] = gx_b / weights;
-			data2[x2 + 3] = gx_a / weights_alpha;
-			}
-		}
-	console.log("hermite = "+(Math.round(Date.now() - time1)/1000)+" s");
-	canvas.getContext("2d").clearRect(0, 0, Math.max(W, W2), Math.max(H, H2));
-	canvas.getContext("2d").putImageData(img2, 0, 0);
-		};
-	this.resample_hermite_threads = function(canvas, W, H, W2, H2){
-		var time1 = Date.now();
-		var img = canvas.getContext("2d").getImageData(0, 0, W, H);
-		var img2 = canvas.getContext("2d").getImageData(0, 0, W2, H2);
-		var data2 = img2.data;
-		var cores = 8;
-		var cpu_in_use = 0;
-		var progress = document.getElementById('uploadprogress');
-		progress.style.display='block';
-		progress.value = progress.innerHTML = 0;
-		canvas.getContext("2d").clearRect(0, 0, W, H);
-
-		for(var c = 0; c < cores; c++){
-			cpu_in_use++;
-			var my_worker = new Worker("libs/worker-hermite.js");
-			my_worker.onmessage = function(event){		//log(event.data);return false;
-				cpu_in_use--;
-			 	var complete = ((cores - cpu_in_use) / cores * 100 | 0);
-				progress.value = progress.innerHTML = complete;
-				var offset = event.data.offset;	//log( event.data.data.length);
-				
-				for(var i = 0; i < event.data.data.length; i += 4){
-					var x = offset + i;	//log([ x,   event.data.data[i], event.data.data[i+1],event.data.data[i+2],event.data.data[i+3],           ]); return false;
-					data2[x]     = event.data.data[i];
-					data2[x + 1] = event.data.data[i+1];
-					data2[x + 2] = event.data.data[i+2];
-					data2[x + 3] = event.data.data[i+3];
-					}
-				
-				//finish
-				if(cpu_in_use <= 0){
-					console.log("hermite "+cores+" cores = "+(Math.round(Date.now() - time1)/1000)+" s");	
-					canvas.getContext("2d").clearRect(0, 0, W, H);
-					canvas.getContext("2d").putImageData(img2, 0, 0);
-					
-					progress.style.display='none';
-					if(MENU.last_menu != 'layer_resize')
-						DRAW.trim();
-					DRAW.zoom();
-					}
-				};
-			my_worker.postMessage([img, W, H, W2, H2, c, cores]);
-			}
-		};
-	}
-=======
 var DRAW = new DRAW_CLASS();
 
 function DRAW_CLASS(){
@@ -1769,5 +882,4 @@
 			my_worker.postMessage([img, W, H, W2, H2, c, cores]);
 			}
 		};
-	}
->>>>>>> 4311cbb3
+	}