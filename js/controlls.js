--- conflicted
+++ resolved
@@ -81,10 +81,7 @@
 				POP.hide();
 			delete TOOLS.last_line_x;
 			delete TOOLS.last_line_y;
-<<<<<<< HEAD
 			TOOLS.curve_points = [];
-=======
->>>>>>> 541f4462e72216f4005705000bf0af7052b035ef
 			if(TOOLS.select_data != false){
 				TOOLS.select_data = false;
 				canvas_front.clearRect(0, 0, WIDTH, HEIGHT);
@@ -226,11 +223,7 @@
 		//alt
 		else if(k==18)
 			CON.alt_pressed = false;
-<<<<<<< HEAD
-		};
-=======
-		}
->>>>>>> 541f4462e72216f4005705000bf0af7052b035ef
+		};
 	// mouse_x, mouse_y, event.pageX, event.pageY
 	this.get_mouse_position = function(event){
 		var valid = true;
