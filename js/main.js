--- conflicted
+++ resolved
@@ -1,11 +1,7 @@
 /*
 TODO:
-<<<<<<< HEAD
 	sift
 		top points by 10x10		
-=======
-	some filters do not work on chrome
->>>>>>> 541f4462e72216f4005705000bf0af7052b035ef
 */
 
 var MAIN = new MAIN_CLASS();
@@ -41,11 +37,7 @@
 		document.getElementById("rgb_b").value = color_rgb.b;
 		document.getElementById("rgb_a").value = ALPHA;
 		DRAW.redraw_preview();
-<<<<<<< HEAD
 		};
-=======
-		}
->>>>>>> 541f4462e72216f4005705000bf0af7052b035ef
 	this.save_state = function(){
 		undo_level = 0;
 		j = 0;
@@ -66,11 +58,7 @@
 			LAYERS_ARCHIVE[j].data[LAYERS[i].name].getContext('2d').drawImage(document.getElementById(LAYERS[i].name), 0, 0);
 			}
 		return true;
-<<<<<<< HEAD
 		};
-=======
-		}
->>>>>>> 541f4462e72216f4005705000bf0af7052b035ef
 	//supports 3 levels undo system - more levels requires more memory - max 1 gb?
 	this.undo = function(){	
 		if(LAYERS_ARCHIVE.length == 0) return false;
@@ -94,11 +82,7 @@
 			}
 		DRAW.zoom();
 		return true;
-<<<<<<< HEAD
 		};
-=======
-		}
->>>>>>> 541f4462e72216f4005705000bf0af7052b035ef
 	this.load_xml = function(data){
 		var xml = $.parseXML(data);
 		w = $(xml).find("width").text();
