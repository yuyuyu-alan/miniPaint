--- conflicted
+++ resolved
@@ -1,63 +1,55 @@
-//canvas layers
-var canvas_back = document.getElementById("canvas_back").getContext("2d");		//layer for grid/transparency
-var canvas_main = document.getElementById("Background").getContext("2d");		//background
-//new layers insert convas here
-var canvas_front = document.getElementById("canvas_front").getContext("2d");		//tmp layer
-var canvas_preview = document.getElementById("canvas_preview").getContext("2d");	//mini preview
-
-//settings
-var AUTHOR = 'ViliusL';
-var EMAIL = 'www.viliusl@gmail.com';
-<<<<<<< HEAD
-var VERSION = '1.9.6';
-=======
-var VERSION = '1.9.7';
->>>>>>> 11a84a1b
-var WIDTH = 800;				//canvas midth
-var HEIGHT = 500;				//canvas height
-var RATIO = WIDTH/HEIGHT;			//width & height ratio
-var LAYERS = [];				//layers data
-var ACTION = 'select_tool';			///default action
-var COLOUR = '#0000ff';				//current color
-<<<<<<< HEAD
-var COLOUR_LAST = '#ffffff';			//last used color
-=======
-var COLOUR_LAST = '#0000ff';			//last used color
->>>>>>> 11a84a1b
-var ZOOM = 100;					//zoom level 10 - infinity
-var ALPHA = 255;
-
-var SAVE_TYPES = [
-	"PNG - Portable Network Graphics",	//default
-	"JPG - JPG/JPEG Format",		//autodetect on photos where png useless?
-	"XML - Full layers data",		//aka PSD
-	"BMP - Windows Bitmap",			//firefox only, useless?
-	"WEBP - Weppy File Format",		//chrome only
-	];
-
-var ACTION_DATA = [
-	{name: 'select_tool', 	title: 'Select object tool',	icon: ['all.png', 0+7, 2],	attributes: {}		},
-	{name: 'select_square', title: 'Select area tool', 	icon: ['all.png', -50+4, 5],	attributes: {}		},
-	{name: 'magic_wand', 	title: 'Magic Wand Tool', 	icon: ['all.png', -150+1, -50+2],	attributes: {sensitivity: 40}		},
-	{name: 'erase', 	title: 'Erase',			icon: ['all.png', -100+3, 4],	attributes: {size: 20, circle: true, strict: true}	},
-	{name: 'fill', 		title: 'Fill',			icon: ['all.png', -150+3, 3],	attributes: {sensitivity: 0}	},
-	{name: 'pick_color', 	title: 'Pick Color',		icon: ['all.png', -200+3, 3],	attributes: {}		},
-	{name: 'pencil', 	title: 'Pencil',		icon: ['all.png', -250+3, 3],	attributes: {}		},
-	{name: 'line', 		title: 'Draw line',		icon: ['all.png', -300+3, 3],	attributes: {size: 1, type_values: ['Simple', 'Multi-line', 'Arrow', 'Curve'] }	},
-	{name: 'letters', 	title: 'Draw letters',		icon: ['all.png', -350+3, 4],	attributes: {}	},
-	{name: 'draw_square', 	title: 'Draw rectangle',	icon: ['all.png', -400+3, 5],	attributes: {fill: false, square: false, round: 0}	},
-	{name: 'draw_circle', 	title: 'Draw circle',		icon: ['all.png', -450+3, 5],	attributes: {fill: false, circle: false}	},
-	{name: 'brush', 	title: 'Brush',			icon: ['all.png', -500+6, 3],	attributes: {type: 'Simple', type_values: ['Simple', 'BezierCurve', 'Broken', 'Chrome', 'Fur', 'Grouped', 'Shaded', 'Sketchy'], size: 5  } },
-	{name: 'blur_tool', 	title: 'Blur tool',		icon: ['all.png', -250+5, -50+2],	attributes: {size: 30, strength: 1}	},
-	{name: 'sharpen_tool', 	title: 'Sharpen tool',		icon: ['all.png', -300+5, -50+2],	attributes: {size: 30, strength: 1}	},
-	{name: 'clone_tool', 	title: 'Clone tool',		icon: ['all.png', -350+4, -50+3],	attributes: {size: 30}	},
-	{name: 'gradient_tool', title: 'Gradient',		icon: ['all.png', -400+3, -50+4],	attributes: {radial: false, power: 50}	},
-	];
-
-var CREDITS = [
-	{title: 'Brush styles',		name: 'Harmony',	link: 'http://ricardocabello.com/blog/post/689' },
-	{title: 'Effects library',	name: 'glfx.js',	link: 'http://evanw.github.io/glfx.js/' },
-	{title: 'EXIF',			name: 'exif.js',	link: 'https://github.com/jseidelin/exif-js' },
-	{title: 'Image filters',	name: 'ImageFilters.js',link: 'https://github.com/arahaya/ImageFilters.js' },
-	{title: 'KD-tree',		name: 'kdtree.js',	link: 'http://jsdo.it/peko/wKvk' },
-	];
+//canvas layers
+var canvas_back = document.getElementById("canvas_back").getContext("2d");		//layer for grid/transparency
+var canvas_main = document.getElementById("Background").getContext("2d");		//background
+//new layers insert convas here
+var canvas_front = document.getElementById("canvas_front").getContext("2d");		//tmp layer
+var canvas_preview = document.getElementById("canvas_preview").getContext("2d");	//mini preview
+
+//settings
+var AUTHOR = 'ViliusL';
+var EMAIL = 'www.viliusl@gmail.com';
+var VERSION = '1.9.7';
+var WIDTH = 800;				//canvas midth
+var HEIGHT = 500;				//canvas height
+var RATIO = WIDTH/HEIGHT;			//width & height ratio
+var LAYERS = [];				//layers data
+var ACTION = 'select_tool';			///default action
+var COLOUR = '#0000ff';				//current color
+var COLOUR_LAST = '#0000ff';			//last used color
+var ZOOM = 100;					//zoom level 10 - infinity
+var ALPHA = 255;
+
+var SAVE_TYPES = [
+	"PNG - Portable Network Graphics",	//default
+	"JPG - JPG/JPEG Format",		//autodetect on photos where png useless?
+	"XML - Full layers data",		//aka PSD
+	"BMP - Windows Bitmap",			//firefox only, useless?
+	"WEBP - Weppy File Format",		//chrome only
+	];
+
+var ACTION_DATA = [
+	{name: 'select_tool', 	title: 'Select object tool',	icon: ['all.png', 0+7, 2],	attributes: {}		},
+	{name: 'select_square', title: 'Select area tool', 	icon: ['all.png', -50+4, 5],	attributes: {}		},
+	{name: 'magic_wand', 	title: 'Magic Wand Tool', 	icon: ['all.png', -150+1, -50+2],	attributes: {sensitivity: 40}		},
+	{name: 'erase', 	title: 'Erase',			icon: ['all.png', -100+3, 4],	attributes: {size: 20, circle: true, strict: true}	},
+	{name: 'fill', 		title: 'Fill',			icon: ['all.png', -150+3, 3],	attributes: {sensitivity: 0}	},
+	{name: 'pick_color', 	title: 'Pick Color',		icon: ['all.png', -200+3, 3],	attributes: {}		},
+	{name: 'pencil', 	title: 'Pencil',		icon: ['all.png', -250+3, 3],	attributes: {}		},
+	{name: 'line', 		title: 'Draw line',		icon: ['all.png', -300+3, 3],	attributes: {size: 1, type_values: ['Simple', 'Multi-line', 'Arrow', 'Curve'] }	},
+	{name: 'letters', 	title: 'Draw letters',		icon: ['all.png', -350+3, 4],	attributes: {}	},
+	{name: 'draw_square', 	title: 'Draw rectangle',	icon: ['all.png', -400+3, 5],	attributes: {fill: false, square: false, round: 0}	},
+	{name: 'draw_circle', 	title: 'Draw circle',		icon: ['all.png', -450+3, 5],	attributes: {fill: false, circle: false}	},
+	{name: 'brush', 	title: 'Brush',			icon: ['all.png', -500+6, 3],	attributes: {type: 'Simple', type_values: ['Simple', 'BezierCurve', 'Broken', 'Chrome', 'Fur', 'Grouped', 'Shaded', 'Sketchy'], size: 5  } },
+	{name: 'blur_tool', 	title: 'Blur tool',		icon: ['all.png', -250+5, -50+2],	attributes: {size: 30, strength: 1}	},
+	{name: 'sharpen_tool', 	title: 'Sharpen tool',		icon: ['all.png', -300+5, -50+2],	attributes: {size: 30, strength: 1}	},
+	{name: 'clone_tool', 	title: 'Clone tool',		icon: ['all.png', -350+4, -50+3],	attributes: {size: 30}	},
+	{name: 'gradient_tool', title: 'Gradient',		icon: ['all.png', -400+3, -50+4],	attributes: {radial: false, power: 50}	},
+	];
+
+var CREDITS = [
+	{title: 'Brush styles',		name: 'Harmony',	link: 'http://ricardocabello.com/blog/post/689' },
+	{title: 'Effects library',	name: 'glfx.js',	link: 'http://evanw.github.io/glfx.js/' },
+	{title: 'EXIF',			name: 'exif.js',	link: 'https://github.com/jseidelin/exif-js' },
+	{title: 'Image filters',	name: 'ImageFilters.js',link: 'https://github.com/arahaya/ImageFilters.js' },
+	{title: 'KD-tree',		name: 'kdtree.js',	link: 'http://jsdo.it/peko/wKvk' },
+	];