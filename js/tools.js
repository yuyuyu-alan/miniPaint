--- conflicted
+++ resolved
@@ -235,11 +235,7 @@
 		COLOUR_LAST = COLOUR;
 		COLOUR = "#" + ("000000" + HELPER.rgbToHex(c3.r, c3.g, c3.b)).slice(-6);
 		this.sync_colors();
-<<<<<<< HEAD
-		};
-=======
-		}
->>>>>>> 541f4462e72216f4005705000bf0af7052b035ef
+		};
 	this.change_alpha = function(value){
 		ALPHA = parseInt(value);
 		document.getElementById("rgb_a").value = ALPHA;
@@ -266,11 +262,7 @@
 				};
 			}
 		img.src = 'img/colorwheel.png';
-<<<<<<< HEAD
-		};
-=======
-		}
->>>>>>> 541f4462e72216f4005705000bf0af7052b035ef
+		};
 	//type = click, right_click, drag, move, release
 	this.select_tool = function(type, mouse, event){
 		if(mouse == undefined) return false;
@@ -296,11 +288,7 @@
 			MAIN.save_state();
 			DRAW.tool_magic_wand(canvas_active(), WIDTH, HEIGHT, mouse.x, mouse.y, TOOLS.action_data().attributes.sensitivity);
 			}
-<<<<<<< HEAD
-		};
-=======
-		}
->>>>>>> 541f4462e72216f4005705000bf0af7052b035ef
+		};
 	this.erase = function(type, mouse, event){				
 		if(mouse.valid == false) return true;
 		var strict = TOOLS.action_data().attributes.strict;
@@ -313,22 +301,14 @@
 				canvas_active().save();
 				canvas_active().globalCompositeOperation = 'destination-out';
 				canvas_active().fillStyle = "rgba(255, 255, 255, "+ALPHA/255+")";
-<<<<<<< HEAD
 				canvas_active().fillRect(mouse.x - Math.ceil(size/2)+1, mouse.y - Math.ceil(size/2)+1, size, size);
-=======
-				canvas_active().fillRect(mouse.x-size/2, mouse.y-size/2, size, size);
->>>>>>> 541f4462e72216f4005705000bf0af7052b035ef
 				canvas_active().restore();
 				}
 			else{
 				
 				if(strict == false){
 					var radgrad = canvas_active().createRadialGradient(
-<<<<<<< HEAD
 						mouse.x, mouse.y, size/8,
-=======
-						mouse.x, mouse.y, size/4,
->>>>>>> 541f4462e72216f4005705000bf0af7052b035ef
 						mouse.x, mouse.y, size/2);
 					radgrad.addColorStop(0, "rgba(255, 255, 255, "+ALPHA/255+")");
 					radgrad.addColorStop(1, "rgba(255, 255, 255, 0)");
@@ -355,21 +335,13 @@
 					canvas_active().fillStyle = "rgba(255, 255, 255, "+ALPHA/255/10+")";
 				else
 					canvas_active().fillStyle = COLOUR;
-<<<<<<< HEAD
 				canvas_active().fillRect(mouse.x - Math.ceil(size/2)+1, mouse.y - Math.ceil(size/2)+1, size, size);
-=======
-				canvas_active().fillRect(mouse.x-size/2, mouse.y-size/2, size, size);
->>>>>>> 541f4462e72216f4005705000bf0af7052b035ef
 				canvas_active().restore();
 				}
 			else{
 				if(strict == false){
 					var radgrad = canvas_active().createRadialGradient(
-<<<<<<< HEAD
 						mouse.x, mouse.y, size/10,
-=======
-						mouse.x, mouse.y, size/4,
->>>>>>> 541f4462e72216f4005705000bf0af7052b035ef
 						mouse.x, mouse.y, size/2);
 					if(ALPHA < 255)
 						radgrad.addColorStop(0, "rgba(255, 255, 255, "+ALPHA/255/10+")");
@@ -396,16 +368,12 @@
 			DRAW.zoom(undefined, false);
 			}
 		else if(type == 'move'){
-<<<<<<< HEAD
 			var size1 = Math.floor((size)/2);
 			var size2 = Math.floor((size)/2);
 			if(size%2 == 0) size2--;
 			else{
 				size1--;
 				}
-=======
-			var size_half = round(size/2);
->>>>>>> 541f4462e72216f4005705000bf0af7052b035ef
 			
 			//show size
 			canvas_front.clearRect(0, 0, WIDTH, HEIGHT);
@@ -474,7 +442,6 @@
 	this.line = function(type, mouse, event){
 		if(mouse.click_valid == false) return false;
 		var color_rgb = HELPER.hex2rgb(COLOUR);
-<<<<<<< HEAD
 		
 		//horizontal/vertical only
 		var xx = mouse.x;
@@ -498,30 +465,15 @@
 				}
 			}
 		else if(type == 'drag'){
-=======
-		if(type == 'drag'){
->>>>>>> 541f4462e72216f4005705000bf0af7052b035ef
 			document.body.style.cursor = "crosshair";
 			canvas_front.clearRect(0, 0, WIDTH, HEIGHT);
 			canvas_front.beginPath();
 			canvas_front.strokeStyle = "rgba("+color_rgb.r+", "+color_rgb.g+", "+color_rgb.b+", "+ALPHA/255+")";
 			canvas_front.lineWidth = TOOLS.action_data().attributes.size;
-<<<<<<< HEAD
 			if(TOOLS.action_data().attributes.type == 'Multi-line' && TOOLS.last_line_x != undefined){
 				from_x = TOOLS.last_line_x;
 				from_y = TOOLS.last_line_y;
 				}
-=======
-			var xx = mouse.x;
-			var yy = mouse.y;
-			var from_x = mouse.click_x;
-			var from_y = mouse.click_y;
-			if(TOOLS.action_data().attributes.multiline == true && TOOLS.last_line_x != undefined){
-				from_x = TOOLS.last_line_x;
-				from_y = TOOLS.last_line_y;
-				}
-			//horizontal/vertical only
->>>>>>> 541f4462e72216f4005705000bf0af7052b035ef
 			if(CON.ctrl_pressed == true){
 				if(Math.abs(from_x - mouse.x) < Math.abs(from_y - mouse.y) )
 					xx = from_x;
@@ -529,23 +481,14 @@
 					yy = from_y;
 				}
 			
-<<<<<<< HEAD
 			//arrow
 			if(TOOLS.action_data().attributes.type == 'Arrow'){
-=======
-			if(TOOLS.action_data().attributes.arrow == true){
-				//arrow
->>>>>>> 541f4462e72216f4005705000bf0af7052b035ef
 				var headlen = TOOLS.action_data().attributes.size * 5;
 				if(headlen < 15) headlen = 15;
 				DRAW.draw_arrow(canvas_front, from_x + 0.5, from_y + 0.5, xx + 0.5, yy + 0.5, headlen);
 				}
 			//line
 			else{
-<<<<<<< HEAD
-=======
-				//line
->>>>>>> 541f4462e72216f4005705000bf0af7052b035ef
 				canvas_front.moveTo(from_x + 0.5, from_y + 0.5);
 				canvas_front.lineTo(xx + 0.5, yy + 0.5);
 				canvas_front.stroke();
@@ -578,36 +521,18 @@
 			canvas_active().beginPath();
 			canvas_active().strokeStyle = "rgba("+color_rgb.r+", "+color_rgb.g+", "+color_rgb.b+", "+ALPHA/255+")";
 			canvas_active().lineWidth = TOOLS.action_data().attributes.size;
-<<<<<<< HEAD
 			if(TOOLS.action_data().attributes.type == 'Multi-line' && TOOLS.last_line_x != undefined){
 				from_x = TOOLS.last_line_x;
 				from_y = TOOLS.last_line_y;
 				}
-=======
-			var xx = mouse.x;
-			var yy = mouse.y;
-			var from_x = mouse.click_x;
-			var from_y = mouse.click_y;
-			if(TOOLS.action_data().attributes.multiline == true && TOOLS.last_line_x != undefined){
-				from_x = TOOLS.last_line_x;
-				from_y = TOOLS.last_line_y;
-				}
-			//horizontal/vertical only
->>>>>>> 541f4462e72216f4005705000bf0af7052b035ef
 			if(CON.ctrl_pressed == true){
 				if(Math.abs(from_x - mouse.x) < Math.abs(from_y - mouse.y) )
 					xx = from_x;
 				else
 					yy = from_y;
 				}
-<<<<<<< HEAD
 			//arrow
 			if(TOOLS.action_data().attributes.type == 'Arrow'){
-=======
-				
-			if(TOOLS.action_data().attributes.arrow == true){
-				//arrow
->>>>>>> 541f4462e72216f4005705000bf0af7052b035ef
 				var headlen = TOOLS.action_data().attributes.size * 5;
 				if(headlen < 15) headlen = 15;
 				DRAW.draw_arrow(canvas_active(), from_x + 0.5, from_y + 0.5, xx + 0.5, yy + 0.5, headlen);
@@ -625,10 +550,6 @@
 				}
 			//line
 			else{
-<<<<<<< HEAD
-=======
-				//line
->>>>>>> 541f4462e72216f4005705000bf0af7052b035ef
 				canvas_active().moveTo(from_x + 0.5, from_y + 0.5);
 				canvas_active().lineTo(xx + 0.5, yy + 0.5);
 				canvas_active().stroke();
@@ -670,7 +591,6 @@
 						TOOLS.letters_render(canvas_front, xx, yyy, user_response);
 						}
 					});
-<<<<<<< HEAD
 			}
 		};
 	this.letters_render = function(canvas, xx, yy, user_response){
@@ -736,84 +656,13 @@
 				canvas.fillText(text, xx + dx * cnt, yy + letters_height + dy * cnt);
 			color_rgb = HELPER.hex2rgb(COLOUR);
 			}
-=======
-			}
-		}
-	this.letters_render = function(canvas, xx, yy, user_response){
-		var text = user_response.text;
-		var size = parseInt(user_response.size);
-		var dpth = parseInt(user_response.size_3d);
-		var pos_3d = user_response.pos_3d;
-		var shadow = user_response.shadow;
-		var shadow_blur = parseInt(user_response.shadow_blur);
-		var font = user_response.family;
-		var font_style = user_response.style;
-		var dx;
-		var dy;
-		if(pos_3d == "Top-left"){
-			dx = -1;
-			dy = -1;
-			}
-		else if(pos_3d == "Top-right"){
-			dx = 1;
-			dy = -1;
-			}
-		else if(pos_3d == "Bottom-left"){
-			dx = -1;
-			dy = 1;
-			}
-		else if(pos_3d == "Bottom-right"){
-			dx = 1;
-			dy = 1;
-			}
-		
-		var color_rgb = HELPER.hex2rgb(COLOUR);
-		canvas.fillStyle = "rgba("+color_rgb.r+", "+color_rgb.g+", "+color_rgb.b+", "+ALPHA/255+")";
-		canvas.font = font_style+" "+size+"px "+font;
-		var letters_height = HELPER.font_pixel_to_height(size);
-	
-		//shadow
-		if(shadow == 'Yes'){
-			canvas.save();
-			canvas.shadowColor = "#000000";
-			canvas.shadowBlur = shadow_blur;
-			canvas.shadowOffsetX = dx;
-			canvas.shadowOffsetY = dy;
-			canvas.fillText(text, xx + dx * (dpth-1), yy + letters_height + dy * (dpth-1));
-			canvas.restore();
-			}
-		
-		//3d
-		if(dpth > 0){
-			canvas.fillStyle = HELPER.darkenColor(COLOUR, -30);
-			alpha_tmp = ALPHA;
-			if(alpha_tmp < 255)
-				alpha_tmp /= 10; 
-				
-			color_rgb.r -= 50;
-			color_rgb.g -= 50;
-			color_rgb.b -= 50;
-			if(color_rgb.r < 0) color_rgb.r *= -1;
-			if(color_rgb.g < 0) color_rgb.g *= -1;
-			if(color_rgb.b < 0) color_rgb.b *= -1;
-				
-			canvas.fillStyle = "rgba("+color_rgb.r+", "+color_rgb.g+", "+color_rgb.b+", "+alpha_tmp/255+")";
-			for (cnt = 0; cnt < dpth; cnt++)
-				canvas.fillText(text, xx + dx * cnt, yy + letters_height + dy * cnt);
-			color_rgb = HELPER.hex2rgb(COLOUR);
-			}
->>>>>>> 541f4462e72216f4005705000bf0af7052b035ef
 	
 		//main text
 		canvas.fillStyle = "rgba("+color_rgb.r+", "+color_rgb.g+", "+color_rgb.b+", "+ALPHA/255+")";
 		canvas.fillText(text, xx, yy + letters_height);
 		
 		DRAW.zoom();
-<<<<<<< HEAD
-		};
-=======
-		}
->>>>>>> 541f4462e72216f4005705000bf0af7052b035ef
+		};
 	this.draw_square = function(type, mouse, event){
 		if(mouse.click_valid == false) return true;
 		var color_rgb = HELPER.hex2rgb(COLOUR);
@@ -976,8 +825,6 @@
 				
 				sketchy_brush.stroke(color_rgb, mouse.x, mouse.y);
 				}
-<<<<<<< HEAD
-=======
 			}
 		else if(brush_type == 'Shaded'){
 			if(type == 'click'){
@@ -1060,7 +907,7 @@
 					}
 				}
 			}					
-		}
+		};
 	this.gradient_tool = function(type, mouse, event){
 		if(mouse.valid == false) return true;
 		var power = TOOLS.action_data().attributes.power;
@@ -1148,177 +995,6 @@
 				canvas_active().fillStyle = radgrad;
 				canvas_active().fillRect(0,0,WIDTH,HEIGHT);
 				}
->>>>>>> 541f4462e72216f4005705000bf0af7052b035ef
-			}
-		else if(brush_type == 'Shaded'){
-			if(type == 'click'){
-				shaded_brush.init(canvas_active());
-				shaded_brush.strokeStart(mouse.x, mouse.y);
-				}
-			else if(type == 'drag' && mouse.last_x != false && mouse.last_y != false){
-				var color_rgb = HELPER.hex2rgb(COLOUR);
-				canvas_active().strokeStyle = "rgba("+color_rgb.r+", "+color_rgb.g+", "+color_rgb.b+", "+ALPHA/255+")";
-				canvas_active().lineWidth = 1;
-				
-				shaded_brush.stroke(color_rgb, mouse.x, mouse.y);
-				}
-			}	
-		else if(brush_type == 'Chrome'){
-			if(type == 'click'){
-				chrome_brush.init(canvas_active());
-				chrome_brush.strokeStart(mouse.x, mouse.y);
-				}
-			else if(type == 'drag' && mouse.last_x != false && mouse.last_y != false){
-				var color_rgb = HELPER.hex2rgb(COLOUR);
-				canvas_active().strokeStyle = "rgba("+color_rgb.r+", "+color_rgb.g+", "+color_rgb.b+", "+ALPHA/255+")";
-				canvas_active().lineWidth = 1;
-				
-				chrome_brush.stroke(color_rgb, mouse.x, mouse.y);
-				}
-			}
-		else if(brush_type == 'Broken'){
-			if(type == 'drag' && mouse.last_x != false && mouse.last_y != false){
-				canvas_active().strokeStyle = "rgba("+color_rgb.r+", "+color_rgb.g+", "+color_rgb.b+", "+ALPHA/255+")";
-				canvas_active().lineWidth = 0.5;
-				var power = TOOLS.action_data().attributes.size;
-				
-				//logic is broken here...
-				mouse.x += mouse.x % power - round(power/2);
-				mouse.y += mouse.y % power - round(power/2);
-				mouse.last_x += mouse.x % power - round(power/2);
-				mouse.last_y += mouse.y % power - round(power/2);
-				
-				canvas_active().beginPath();
-				canvas_active().moveTo(mouse.last_x, mouse.last_y);
-				canvas_active().lineTo(mouse.x, mouse.y);
-				canvas_active().stroke();
-				}
-			}
-		else if(brush_type == 'Grouped'){
-			groups_n = TOOLS.action_data().attributes.size;
-			gsize = 10;
-			random_power = 5;
-			
-			if(type == 'click'){
-				chrome_brush.init(canvas_active());
-				chrome_brush.strokeStart(mouse.x, mouse.y);
-				groups = [];
-				
-				for(var g=0; g < groups_n; g++){
-					groups[g] = {};
-					groups[g].x = HELPER.getRandomInt(-gsize, gsize); 
-					groups[g].y = HELPER.getRandomInt(-gsize, gsize);
-					}
-				}
-			else if(type == 'drag' && mouse.last_x != false && mouse.last_y != false){
-				canvas_active().strokeStyle = "rgba("+color_rgb.r+", "+color_rgb.g+", "+color_rgb.b+", "+ALPHA/255+")";
-				canvas_active().lineWidth = 0.5;
-				
-				for(var g in groups){
-					canvas_active().beginPath();
-					canvas_active().moveTo(mouse.last_x + groups[g].x, mouse.last_y + groups[g].y);
-					
-					//randomize here
-					groups[g].x += HELPER.getRandomInt(-random_power, random_power); 
-					groups[g].y += HELPER.getRandomInt(-random_power, random_power); 
-					if(groups[g].x < -gsize) groups[g].x = -gsize + random_power;
-					if(groups[g].y < -gsize) groups[g].y = -gsize + random_power;
-					if(groups[g].x > gsize) groups[g].x = gsize - random_power;
-					if(groups[g].y > gsize) groups[g].y = gsize - random_power;
-					
-					canvas_active().lineTo(mouse.x + groups[g].x, mouse.y + groups[g].y);
-					canvas_active().stroke();
-					}
-				}
-			}					
-		};
-	this.gradient_tool = function(type, mouse, event){
-		if(mouse.valid == false) return true;
-		var power = TOOLS.action_data().attributes.power;
-		if(power == 100) power = 99;
-		if(type == 'drag'){
-			canvas_front.clearRect(0, 0, WIDTH, HEIGHT);
-
-			if(TOOLS.action_data().attributes.radial == false){
-				//linear
-				canvas_front.rect(0, 0, WIDTH, HEIGHT);
-				if(mouse.x > mouse.click_x){
-					var grd = canvas_front.createLinearGradient(
-						mouse.click_x, mouse.click_y, 
-						mouse.x, mouse.y);
-					grd.addColorStop(0, COLOUR_LAST);
-					grd.addColorStop(1, COLOUR);
-					}
-				else{
-					var grd = canvas_front.createLinearGradient(
-						mouse.x, mouse.y, 
-						mouse.click_x, mouse.click_y);
-					grd.addColorStop(0, COLOUR);
-					grd.addColorStop(1, COLOUR_LAST);
-					}
-				canvas_front.fillStyle = grd;
-				canvas_front.fill();
-				}
-			else{
-				//radial
-				var dist_x = mouse.click_x - mouse.x;
-				var dist_y = mouse.click_y - mouse.y;
-				var distance = Math.sqrt((dist_x*dist_x)+(dist_y*dist_y));
-				var radgrad = canvas_front.createRadialGradient(
-					mouse.click_x, mouse.click_y, distance*power/100,
-					mouse.click_x, mouse.click_y, distance);
-				radgrad.addColorStop(0, COLOUR);
-				radgrad.addColorStop(1, "rgba(255, 255, 255, 0)");   
-				
-				canvas_front.fillStyle = radgrad;
-				canvas_front.fillRect(0,0,WIDTH,HEIGHT);
-				}
-			//draw line
-			canvas_front.beginPath();
-			canvas_front.strokeStyle = "#ff0000";
-			canvas_front.lineWidth = 1;
-			var xx = mouse.x;
-			var yy = mouse.y;
-			canvas_front.moveTo(mouse.click_x + 0.5, mouse.click_y + 0.5);
-			canvas_front.lineTo(xx + 0.5, yy + 0.5);
-			canvas_front.stroke();
-			}	
-		else if(type == 'release'){
-			MAIN.save_state();
-			if(TOOLS.action_data().attributes.radial == false){
-				//linear
-				canvas_active().rect(0, 0, WIDTH, HEIGHT);
-				if(mouse.x > mouse.click_x){
-					var grd = canvas_active().createLinearGradient(
-						mouse.click_x, mouse.click_y, 
-						mouse.x, mouse.y);
-					grd.addColorStop(0, COLOUR_LAST);
-					grd.addColorStop(1, COLOUR);
-					}
-				else{
-					var grd = canvas_active().createLinearGradient(
-						mouse.x, mouse.y, 
-						mouse.click_x, mouse.click_y);
-					grd.addColorStop(0, COLOUR);
-					grd.addColorStop(1, COLOUR_LAST);
-					}
-				canvas_active().fillStyle = grd;
-				canvas_active().fill();
-				}
-			else{
-				//radial
-				var dist_x = mouse.click_x - mouse.x;
-				var dist_y = mouse.click_y - mouse.y;
-				var distance = Math.sqrt((dist_x*dist_x)+(dist_y*dist_y));
-				var radgrad = canvas_active().createRadialGradient(
-					mouse.click_x, mouse.click_y, distance*power/100,
-					mouse.click_x, mouse.click_y, distance);
-				radgrad.addColorStop(0, COLOUR);
-				radgrad.addColorStop(1, "rgba(255, 255, 255, 0)");  
-				
-				canvas_active().fillStyle = radgrad;
-				canvas_active().fillRect(0,0,WIDTH,HEIGHT);
-				}
 			}
 		};
 	this.blur_tool = function(type, mouse, event){
@@ -1794,11 +1470,7 @@
 		
 		document.getElementById("pop_data_totalpixel").value = HELPER.format("#,##0.####", total);
 		document.getElementById("pop_data_average").value = round(sum * 10 / total / 3) / 10;
-<<<<<<< HEAD
-		};
-=======
-		}
->>>>>>> 541f4462e72216f4005705000bf0af7052b035ef
+		};
 	this.generate_sprites = function(gap){
 		if(LAYERS.length == 1) return false;
 		MAIN.save_state();
