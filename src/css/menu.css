--- conflicted
+++ resolved
@@ -82,18 +82,9 @@
 	margin: 0;
 	overflow-x: hidden;
 	overflow-y: auto;
-<<<<<<< HEAD
 	min-width: 150px;
 	box-shadow: 0 0 0 1px var(--menu-dropdown-border-color);
 	background: var(--menu-dropdown-background-color);
-=======
-	max-height: calc(100vh - 60px);
-	background-color: white;
-}
-.ddsmoothmenu ul li ul.expanded{
-	overflow: visible;
-	max-height: none;
->>>>>>> a9ad8c78
 }
 .main_menu > ul.menu_dropdown > li {
 	padding: 0;
