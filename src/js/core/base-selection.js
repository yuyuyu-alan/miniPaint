/*
 * miniPaint - https://github.com/viliusle/miniPaint
 * author: Vilius L.
 */

import config from './../config.js';

var instance = null;
var settings_all = [];

const DRAG_TYPE_TOP = 1;
const DRAG_TYPE_BOTTOM = 2;
const DRAG_TYPE_LEFT = 4;
const DRAG_TYPE_RIGHT = 8;

/**
 * Selection class - draws rectangular selection on canvas, can be resized.
 */
class Base_selection_class {

	/**
	 * settings:
	 * - enable_background
	 * - enable_borders
	 * - enable_controls
	 * 
	 * @param {ctx} ctx
	 * @param {object} settings
	 * @param {string|null} key
	 */
	constructor(ctx, settings, key = null) {
		if (key != null) {
			settings_all[key] = settings;
		}

		//singleton
		if (instance) {
			return instance;
		}
		instance = this;

		this.ctx = ctx;
		this.mouse_lock = null;
		this.selected_obj_positions = {};
		this.selected_object_drag_type = null;
		this.click_details = {};

		this.events();
	}

	events() {
		var _this = this;

		document.addEventListener('mousedown', function (e) {
			_this.selected_object_actions(e);
		});
		document.addEventListener('mousemove', function (e) {
			_this.selected_object_actions(e);
		});
		document.addEventListener('mouseup', function (e) {
			_this.selected_object_actions(e);
		});
	}

	set_selection(x, y, width, height) {
		var settings = this.find_settings();

		if (x != null)
			settings.data.x = x;
		if (y != null)
			settings.data.y = y;
		if (width != null)
			settings.data.width = width;
		if (height != null)
			settings.data.height = height;
		config.need_render = true;
	}

	reset_selection() {
		var settings = this.find_settings();

		settings.data = {
			x: null,
			y: null,
			width: null,
			height: null,
		};
		config.need_render = true;
	}

	get_selection() {
		var settings = this.find_settings();

		return settings.data;
	}

	find_settings() {
		var current_key = config.TOOL.name;
		var settings = null;

		for (var i in settings_all) {
			if (i == current_key)
				settings = settings_all[i];
		}

		//default
		if (settings === null) {
			settings = settings_all['main'];
		}

		//find data
		settings.data = (settings.data_function).call();

		return settings;
	}

	/**
	 * marks object as selected, and draws corners
	 */
	draw_selection() {
		var _this = this;
		var settings = this.find_settings();
		var data = settings.data;

		if (settings.data === null || settings.data.status == 'draft'
			|| (settings.data.hide_selection_if_active === true && settings.data.type == config.TOOL.name)) {
			return;
		}

		var x = settings.data.x;
		var y = settings.data.y;
		var w = settings.data.width;
		var h = settings.data.height;

		if (x == null || y == null || w == null || h == null) {
			//not supported 
			return;
		}

		var block_size_default = 14;
		block_size_default = Math.ceil(block_size_default / config.ZOOM);

		if (config.ZOOM != 1) {
			x = Math.round(x);
			y = Math.round(y);
			w = Math.round(w);
			h = Math.round(h);
		}
		var block_size = block_size_default;
		var half_size = Math.ceil(block_size / 2);

		this.ctx.save();
		this.ctx.globalAlpha = 1;
		if (data.rotate != null && data.rotate != 0) {
			//rotate
			this.ctx.translate(data.x + data.width / 2, data.y + data.height / 2);
			this.ctx.rotate(data.rotate * Math.PI / 180);
			x = Math.round(-data.width / 2);
			y = Math.round(-data.height / 2);
		}
		
		var half_fix = 0.5;

		//fill
		if (settings.enable_background == true) {
			this.ctx.fillStyle = "rgba(0, 255, 0, 0.3)";
			this.ctx.fillRect(x, y, w, h);
		}

		//borders
		if (settings.enable_borders == true && (x != 0 || y != 0 || w != config.WIDTH || h != config.HEIGHT)) {
			this.ctx.lineWidth = 1;
			this.ctx.strokeStyle = "rgba(0, 128, 0, 0.5)";
			this.ctx.strokeRect(x + half_fix, y + half_fix, w, h);
		}

		//draw corners
		if (Math.abs(w) > block_size * 2 && Math.abs(h) > block_size * 2) {
			corner(x - half_size, y - half_size, 0, 0, DRAG_TYPE_LEFT | DRAG_TYPE_TOP);
			corner(x + w + half_size, y - half_size, -1, 0, DRAG_TYPE_RIGHT | DRAG_TYPE_TOP);
			corner(x - half_size, y + h + half_size, 0, -1, DRAG_TYPE_LEFT | DRAG_TYPE_BOTTOM);
			corner(x + w + half_size, y + h + half_size, -1, -1, DRAG_TYPE_RIGHT | DRAG_TYPE_BOTTOM);
		}

		if (settings.enable_controls == true) {
			//draw centers
			if (Math.abs(w) > block_size * 5) {
				corner(x + w / 2 - block_size / 2, y - half_size, 0, 0, DRAG_TYPE_TOP);
				corner(x + w / 2 - block_size / 2, y + h + half_size, 0, -1, DRAG_TYPE_BOTTOM);
			}
			if (Math.abs(h) > block_size * 5) {
				corner(x - half_size, y + h / 2 - block_size / 2, 0, 0, DRAG_TYPE_LEFT);
				corner(x + w + half_size, y + h / 2 - block_size / 2, -1, 0, DRAG_TYPE_RIGHT);
			}
		}

		function corner(x, y, dx, dy, drag_type) {
			var block_size = Math.round(block_size_default / 2) * 2;
			x = Math.round(x);
			y = Math.round(y);
			var angle = 0;
			if (settings.data.rotate != null && settings.data.rotate > 0) {
				angle = settings.data.rotate;
			}

			//register position
			_this.selected_obj_positions[drag_type] = {
				x: x + dx * block_size,
				y: y + dy * block_size,
				size: block_size,
			};

			if (settings.enable_controls == false || angle > 0) {
				_this.ctx.strokeStyle = "rgba(0, 128, 0, 0.4)";
				_this.ctx.fillStyle = "rgba(255, 255, 255, 0.8)";
			}
			else {
				_this.ctx.strokeStyle = "#008000";
				_this.ctx.fillStyle = "#ffffff";
			}

			//borders
			_this.ctx.lineWidth = 1;
			if (config.ZOOM < 1)
				_this.ctx.lineWidth = 2;
			_this.ctx.beginPath();
			_this.ctx.arc(
				x + dx * block_size + half_size,
				y + dy * block_size + half_size,
				half_size, 0, 2 * Math.PI);
			_this.ctx.fill();
			_this.ctx.stroke();
		}

		//restore
		this.ctx.restore();
	}

	selected_object_actions(e) {
		var settings = this.find_settings();
		const mainWrapper = document.getElementById('main_wrapper');
		const defaultCursor = config.TOOL && config.TOOL.name === 'text' ? 'text' : 'default';
		if (mainWrapper.style.cursor != defaultCursor) {
			mainWrapper.style.cursor = defaultCursor;
		}
		if (e.type == 'mousedown' && config.mouse.valid == false || settings.enable_controls == false) {
			return;
		}
		if (settings.data != null && settings.data.rotate != null && settings.data.rotate > 0) {
			//controls on rotated object disabled
			return;
		}

		var mouse = config.mouse;
		const drag_type = this.selected_object_drag_type;

<<<<<<< HEAD
		if (e.type == 'mousedown') {
=======
		if(e.type == 'mousedown' && settings.data !== null){
>>>>>>> f8c48784
			this.click_details = {
				x: settings.data.x,
				y: settings.data.y,
				width: settings.data.width,
				height: settings.data.height,
			};
		}
		if (e.type == 'mousemove' && this.mouse_lock == 'selected_object_actions') {
			mainWrapper.style.cursor = "pointer";
			
			var is_ctrl = false;
			if (e.ctrlKey == true || e.metaKey) {
				is_ctrl = true;
			}

			const is_drag_type_left = Math.floor(drag_type / DRAG_TYPE_LEFT) % 2 === 1;
			const is_drag_type_right = Math.floor(drag_type / DRAG_TYPE_RIGHT) % 2 === 1;
			const is_drag_type_top = Math.floor(drag_type / DRAG_TYPE_TOP) % 2 === 1;
			const is_drag_type_bottom = Math.floor(drag_type / DRAG_TYPE_BOTTOM) % 2 === 1;
			
			if (e.buttons == 1) {
				// Do transformations				
				var dx = Math.round(mouse.x - mouse.click_x);
				var dy = Math.round(mouse.y - mouse.click_y);
				var width = this.click_details.width + dx;
				var height = this.click_details.height + dy;
<<<<<<< HEAD
				if (is_drag_type_top)
					var height = this.click_details.height - dy;
				if (is_drag_type_left)
					var width = this.click_details.width - dx;

				// Keep ratio - (if drag_type power of 2, only dragging on single axis)
				if (drag_type && (drag_type & (drag_type - 1)) !== 0 && (settings.keep_ratio == true && is_ctrl == false) 
=======
				if(type.indexOf("top") >= 0)
					height = this.click_details.height - dy;
				if(type.indexOf("left") >= 0)
					width = this.click_details.width - dx;
				
				if(type.indexOf("_") >= 0 && (settings.keep_ratio == true && is_ctrl == false) 
>>>>>>> f8c48784
					|| (settings.keep_ratio !== true && is_ctrl == true)){
					var ratio = this.click_details.width / this.click_details.height;
					var width_new = Math.round(height * ratio);
					var height_new = Math.round(width / ratio);

					if (Math.abs(width * 100 / width_new) > Math.abs(height * 100 / height_new)) {
						height = height_new;
					}
					else {
						width = width_new;
					}
				}

				// Set values
				settings.data.x = this.click_details.x;
				settings.data.y = this.click_details.y;
				if (is_drag_type_top)
					settings.data.y = this.click_details.y - (height - this.click_details.height);
				if (is_drag_type_left)
					settings.data.x = this.click_details.x - (width - this.click_details.width);
				if (is_drag_type_left || is_drag_type_right)
					settings.data.width = width;
				if (is_drag_type_top || is_drag_type_bottom)
					settings.data.height = height;
				
				// Don't allow negative width/height
				if (settings.data.width <= 0) {
					settings.data.width = Math.abs(settings.data.width);
					if (is_drag_type_left) {
						settings.data.x -= settings.data.width;
					} else {
						settings.data.x = this.click_details.x - settings.data.width;
					}
				}
				if (settings.data.height <= 0) {
					settings.data.height = Math.abs(settings.data.height);
					if (is_drag_type_top) {
						settings.data.y -= settings.data.height;
					} else {
						settings.data.y = this.click_details.y - settings.data.height;
					}
				}
				config.need_render = true;
			}
			return;
		}
		if (e.type == 'mouseup' && this.mouse_lock == 'selected_object_actions') {
			//reset
			this.mouse_lock = null;
		}

		if (!this.mouse_lock) {
			for (let current_drag_type in this.selected_obj_positions) {
				const position = this.selected_obj_positions[current_drag_type];
				if (mouse.x >= position.x && mouse.x <= position.x + position.size
					&& mouse.y >= position.y && mouse.y <= position.y + position.size
					) {
					//match
					if (e.type == 'mousedown') {
						if (e.buttons == 1) {
							this.mouse_lock = 'selected_object_actions';
							this.selected_object_drag_type = current_drag_type;
						}
					}
					if (e.type == 'mousemove') {
						mainWrapper.style.cursor = "pointer";
					}
				}
			}
		}
	}

}

export default Base_selection_class;<|MERGE_RESOLUTION|>--- conflicted
+++ resolved
@@ -254,11 +254,7 @@
 		var mouse = config.mouse;
 		const drag_type = this.selected_object_drag_type;
 
-<<<<<<< HEAD
-		if (e.type == 'mousedown') {
-=======
 		if(e.type == 'mousedown' && settings.data !== null){
->>>>>>> f8c48784
 			this.click_details = {
 				x: settings.data.x,
 				y: settings.data.y,
@@ -285,22 +281,13 @@
 				var dy = Math.round(mouse.y - mouse.click_y);
 				var width = this.click_details.width + dx;
 				var height = this.click_details.height + dy;
-<<<<<<< HEAD
 				if (is_drag_type_top)
-					var height = this.click_details.height - dy;
+					height = this.click_details.height - dy;
 				if (is_drag_type_left)
-					var width = this.click_details.width - dx;
+					width = this.click_details.width - dx;
 
 				// Keep ratio - (if drag_type power of 2, only dragging on single axis)
 				if (drag_type && (drag_type & (drag_type - 1)) !== 0 && (settings.keep_ratio == true && is_ctrl == false) 
-=======
-				if(type.indexOf("top") >= 0)
-					height = this.click_details.height - dy;
-				if(type.indexOf("left") >= 0)
-					width = this.click_details.width - dx;
-				
-				if(type.indexOf("_") >= 0 && (settings.keep_ratio == true && is_ctrl == false) 
->>>>>>> f8c48784
 					|| (settings.keep_ratio !== true && is_ctrl == true)){
 					var ratio = this.click_details.width / this.click_details.height;
 					var width_new = Math.round(height * ratio);
