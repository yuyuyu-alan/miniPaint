/*
 * miniPaint - https://github.com/viliusle/miniPaint
 * author: Vilius L.
 */

import app from "./../app.js";
import config from "./../config.js";
import Base_gui_class from "./base-gui.js";
import Base_selection_class from "./base-selection.js";
import Image_trim_class from "./../modules/image/trim.js";
import View_ruler_class from "./../modules/view/ruler.js";
import zoomView from "./../libs/zoomView.js";
import Helper_class from "./../libs/helpers.js";
import alertify from "./../../../node_modules/alertifyjs/build/alertify.min.js";

var instance = null;

/**
 * Layers class - manages layers. Each layer is object with various types. Keys:
 * - id (int)
 * - link (image)
 * - parent_id (int)
 * - name (string)
 * - type (string)
 * - x (int)
 * - y (int)
 * - width (int)
 * - height (int)
 * - width_original (int)
 * - height_original (int)
 * - visible (bool)
 * - is_vector (bool)
 * - hide_selection_if_active (bool)
 * - opacity (0-100)
 * - order (int)
 * - composition (string)
 * - rotate (int) 0-359
 * - data (various data here)
 * - params (object)
 * - color {hex}
 * - status (string)
 * - filters (array)
 * - render_function (function)
 */
class Base_layers_class {
<<<<<<< HEAD
    constructor() {
        //singleton
        if (instance) {
            return instance;
        }
        instance = this;

        this.Base_gui = new Base_gui_class();
        this.Helper = new Helper_class();
        this.Image_trim = new Image_trim_class();
        this.View_ruler = new View_ruler_class();

        this.canvas = document.getElementById("canvas_minipaint");
        this.ctx = document.getElementById("canvas_minipaint").getContext("2d");
        this.ctx_preview = document
            .getElementById("canvas_preview")
            .getContext("2d");
        this.last_zoom = 1;
        this.auto_increment = 1;
        this.stable_dimensions = [];
        this.debug_rendering = false;
        this.render_success = null;
        this.disabled_filter_id = null;
    }

    /**
     * do preparation on start
     */
    init() {
        this.init_zoom_lib();

        new app.Actions.Insert_layer_action({}).do();

        var sel_config = {
            enable_background: false,
            enable_borders: true,
            enable_controls: false,
            enable_rotation: false,
            enable_move: false,
            data_function: function () {
                return config.layer;
            },
        };
        this.Base_selection = new Base_selection_class(
            this.ctx,
            sel_config,
            "main"
        );

        this.render(true);
    }

    init_zoom_lib() {
        zoomView.setBounds(0, 0, config.WIDTH, config.HEIGHT);
        zoomView.setContext(this.ctx);
        this.stable_dimensions = [config.WIDTH, config.HEIGHT];
    }

    pre_render() {
        this.ctx.save();
        zoomView.canvasDefault();
        this.ctx.clearRect(
            0,
            0,
            config.WIDTH * config.ZOOM,
            config.HEIGHT * config.ZOOM
        );
    }

    after_render() {
        config.need_render = false;
        config.need_render_changed_params = false;
        this.ctx.restore();
        zoomView.canvasDefault();
    }

    /**
     * renders all layers objects on main canvas
     *
     * @param {bool} force
     */
    render(force) {
        var _this = this;
        if (force !== true) {
            //request render and exit
            config.need_render = true;
            return;
        }

        if (
            this.stable_dimensions[0] != config.WIDTH ||
            this.stable_dimensions[1] != config.HEIGHT
        ) {
            //dimensions changed - re-init zoom lib
            this.init_zoom_lib();
        }

        if (config.need_render == true) {
            this.render_success = null;

            if (this.debug_rendering === true) {
                console.log("Rendering...");
            }

            if (this.last_zoom != config.ZOOM) {
                //change zoom
                zoomView.scaleAt(
                    this.Base_gui.GUI_preview.zoom_data.x,
                    this.Base_gui.GUI_preview.zoom_data.y,
                    config.ZOOM / this.last_zoom
                );
            } else if (this.Base_gui.GUI_preview.zoom_data.move_pos != null) {
                //move visible window
                var pos = this.Base_gui.GUI_preview.zoom_data.move_pos;
                var pos_global = zoomView.toScreen(pos);
                zoomView.move(-pos_global.x, -pos_global.y);
                this.Base_gui.GUI_preview.zoom_data.move_pos = null;
            }

            //prepare
            this.pre_render();

            //take data
            var layers_sorted = this.get_sorted_layers();

            zoomView.apply();

            const newCanvas = this.createNewCanvas(
                this.ctx,
                config.HEIGHT,
                config.WIDTH
            );

            this.renderObjects(this.ctx, newCanvas, layers_sorted);

            //grid
            this.Base_gui.draw_grid(this.ctx);

            //guides
            this.Base_gui.draw_guides(this.ctx);

            //render selected object controls
            this.Base_selection.draw_selection();

            //active tool overlay
            this.render_overlay();

            //render preview
            this.render_preview(layers_sorted);

            //reset
            this.after_render();

            this.last_zoom = config.ZOOM;

            this.Base_gui.GUI_details.render_details();
            this.View_ruler.render_ruler();

            if (this.render_success === false) {
                alertify.error("Rendered with errors.");
            }
        }

        requestAnimationFrame(function () {
            _this.render(force);
        });
    }

    render_overlay() {
        var render_class = config.TOOL.name;
        var render_function = "render_overlay";

        if (
            typeof this.Base_gui.GUI_tools.tools_modules[render_class].object[
                render_function
            ] != "undefined"
        ) {
            this.Base_gui.GUI_tools.tools_modules[render_class].object[
                render_function
            ](this.ctx);
        }
    }

    /**
     * Creates a fresh new canvas with the same height and width as the provided one
     * @param {canvas.context} ctx
     * @param {number} [h]
     * @param {number} [w]
     */
    createNewCanvas(ctx, h, w) {
        const newCanvas = document.createElement("canvas");
        newCanvas.height = h || ctx.canvas.height;
        newCanvas.width = w || ctx.canvas.width;
        return newCanvas;
    }

    /**
     * Renders objects based on the provided layers
     * @param {canvas.context} ctx - Main canvas context where it needs to be rendered
     * @param {canvas} tempCanvas - A temporary canvas which is a copy of the original canvas, but will be used if there will be needed to isolate an effect from others
     * @param {Object[]} layers - Array of layers
     * @param {Function} prepare - An optional function to prepare temporary canvas before the render if needed
     * @param {Function} shouldSkip - An optional boolean function for skipping those layers which are not needed to be rendered
     */
    renderObjects(ctx, tempCanvas, layers, prepare, shouldSkip) {
        const tempCtx = tempCanvas.getContext("2d");
        let hasSourceAtopLayer = false;

        // Prepare the temporary canvas if needed
        prepare && prepare(tempCtx);
        this.ctx.save();

        for (var i = layers.length - 1; i >= 0; i--) {
            var layer = layers[i];
            const nextLayer = layers[i - 1];

            // Skip the layer if not needed to be rendered
            if (shouldSkip && shouldSkip(layer)) {
                continue;
            }

            // If the layer or next layer has clip masking effect (source-atop).
            // If there are such layers, this will make sure that layers will be rendered
            // in an isolated temporary canvas
            if (
                layer.composition === "source-atop" ||
                (nextLayer && nextLayer.composition === "source-atop")
            ) {
                hasSourceAtopLayer = true;
                // Apply the effect in a isolated temporary canvas
                tempCtx.globalAlpha = layer.opacity / 100;
                tempCtx.globalCompositeOperation = layer.composition;

                // If the next layer has the clip masking effect then
                // isolated the shadow filter from temporary canvas and keep that in the original canvas
                if (nextLayer?.composition === "source-atop") {
                    // Render the layer
                    this.render_object(ctx, layer);
                    // Then remove the shadow (if it exists) from the render process in the temporary canvas
                    const filters = layer.filters.filter((filter) => {
                        return filter.name !== "shadow";
                    });
                    this.render_object(tempCtx, { ...layer, filters });
                } else {
                    this.render_object(tempCtx, layer);
                }
            } else {
                ctx.globalAlpha = layer.opacity / 100;
                ctx.globalCompositeOperation = layer.composition;
                this.render_object(ctx, layer);
            }
        }

        if (hasSourceAtopLayer) {
            ctx.restore();
            ctx.drawImage(tempCanvas, 0, 0);
        }
    }

    render_preview(layers) {
        var w = this.Base_gui.GUI_preview.PREVIEW_SIZE.w;
        var h = this.Base_gui.GUI_preview.PREVIEW_SIZE.h;

        this.ctx_preview.save();
        this.ctx_preview.clearRect(0, 0, w, h);

        //prepare scale
        this.ctx_preview.scale(w / config.WIDTH, h / config.HEIGHT);

        const newCanvas = this.createNewCanvas(this.ctx_preview);
        this.renderObjects(this.ctx_preview, newCanvas, layers, (tempCtx) => {
            tempCtx.scale(w / config.WIDTH, h / config.HEIGHT);
        });

        this.ctx_preview.restore();
        this.Base_gui.GUI_preview.render_preview_active_zone();
    }

    /**
     * export current layers to given canvas
     *
     * @param {canvas.context} ctx
     * @param {object} object
     * @param {boolean} is_preview
     */
    render_object(ctx, object, is_preview) {
        if (object.visible == false || object.type == null) return;

        this.pre_render_object(ctx, object);

        //example with canvas object - other types should overwrite this method
        if (object.type == "image") {
            //image - default behavior
            ctx.save();

            ctx.translate(
                object.x + object.width / 2,
                object.y + object.height / 2
            );
            ctx.rotate((object.rotate * Math.PI) / 180);
            // TODO - Not sure why the check should be with null,
            // if nothing will break, then better to check if it's just truthy
            ctx.drawImage(
                object.link_canvas != null ? object.link_canvas : object.link,
                -object.width / 2,
                -object.height / 2,
                object.width,
                object.height
            );

            ctx.restore();
        } else {
            //call render function from other module
            var render_class = object.render_function[0];
            var render_function = object.render_function[1];
            if (
                typeof this.Base_gui.GUI_tools.tools_modules[render_class] !=
                "undefined"
            ) {
                this.Base_gui.GUI_tools.tools_modules[render_class].object[
                    render_function
                ](ctx, object, is_preview);
            } else {
                this.render_success = false;
                console.log("Error: unknown layer type: " + object.type);
            }
        }

        this.after_render_object(ctx, object);
    }

    /**
     * Gets called before render_object starts it's job
     * @param {canvas.context} ctx
     * @param {object} object
     */
    pre_render_object(ctx, object) {
        //apply pre-filters
        for (var i in object.filters) {
            var filter = object.filters[i];
            if (filter.id == this.disabled_filter_id) {
                continue;
            }

            filter.name = filter.name.replace("drop-shadow", "shadow");

            //find filter
            var found = false;
            for (var i in this.Base_gui.modules) {
                if (i.indexOf("effects") == -1 || i.indexOf("abstract") > -1)
                    continue;

                var filter_class = this.Base_gui.modules[i];
                var module_name = i.split("/").pop();
                if (module_name == filter.name) {
                    //found it
                    found = true;
                    filter_class.render_pre(ctx, filter, object);
                }
            }
            if (found == false) {
                this.render_success = false;
                console.log("Error: can not find filter: " + filter.name);
            }
        }
    }

    /**
     * Gets called after when render_object finishes it's job
     * @param {canvas.context} ctx
     * @param {object} object
     */
    after_render_object(ctx, object) {
        //apply post-filters
        for (var i in object.filters) {
            var filter = object.filters[i];
            if (filter.id == this.disabled_filter_id) {
                continue;
            }
            filter.name = filter.name.replace("drop-shadow", "shadow");

            //find filter
            var found = false;
            for (var i in this.Base_gui.modules) {
                if (i.indexOf("effects") == -1 || i.indexOf("abstract") > -1)
                    continue;

                var filter_class = this.Base_gui.modules[i];
                var module_name = i.split("/").pop();
                if (module_name == filter.name) {
                    //found it
                    found = true;
                    filter_class.render_post(ctx, filter, object);
                }
            }
            if (found == false) {
                this.render_success = false;
                console.log("Error: can not find filter: " + filter.name);
            }
        }
    }

    /**
     * creates new layer
     *
     * @param {array} settings
     * @param {boolean} can_automate
     */
    async insert(settings, can_automate = true) {
        return app.State.do_action(
            new app.Actions.Insert_layer_action(settings, can_automate)
        );
    }

    /**
     * autoresize layer, based on dimensions, up - always, if 1 layer - down.
     *
     * @param {int} width
     * @param {int} height
     * @param {int} layer_id
     * @param {boolean} can_automate
     */
    async autoresize(width, height, layer_id, can_automate = true) {
        return app.State.do_action(
            new app.Actions.Autoresize_canvas_action(
                width,
                height,
                layer_id,
                can_automate
            )
        );
    }

    /**
     * returns layer
     *
     * @param {int} id
     * @returns {object}
     */
    get_layer(id) {
        if (id == undefined) {
            id = config.layer.id;
        }
        for (var i in config.layers) {
            if (config.layers[i].id == id) {
                return config.layers[i];
            }
        }
        alertify.error("Error: can not find layer with id:" + id);
        return null;
    }

    /**
     * removes layer
     *
     * @param {int} id
     * @param {boolean} force - Force to delete first layer?
     */
    async delete(id, force) {
        return app.State.do_action(
            new app.Actions.Delete_layer_action(id, force)
        );
    }

    /*
     * removes all layers
     */
    async reset_layers(auto_insert) {
        return app.State.do_action(
            new app.Actions.Reset_layers_action(auto_insert)
        );
    }

    /**
     * toggle layer visibility
     *
     * @param {int} id
     */
    async toggle_visibility(id) {
        return app.State.do_action(
            new app.Actions.Toggle_layer_visibility_action(id)
        );
    }

    /*
     * renew layers HTML
     */
    refresh_gui() {
        this.Base_gui.GUI_layers.render_layers();
    }

    /**
     * marks layer as selected, active
     *
     * @param {int} id
     */
    async select(id) {
        return app.State.do_action(new app.Actions.Select_layer_action(id));
    }

    /**
     * change layer opacity
     *
     * @param {int} id
     * @param {int} value 0-100
     */
    async set_opacity(id, value) {
        value = parseInt(value);
        if (value < 0 || value > 100) {
            //reset
            value = 100;
        }
        return app.State.do_action(
            new app.Actions.Update_layer_action(id, { opacity: value })
        );
    }

    /**
     * clear layer data
     *
     * @param {int} id
     */
    async layer_clear(id) {
        return app.State.do_action(new app.Actions.Clear_layer_action(id));
    }

    /**
     * move layer up or down
     *
     * @param {int} id
     * @param {int} direction
     */
    async move(id, direction) {
        return app.State.do_action(
            new app.Actions.Reorder_layer_action(id, direction)
        );
    }

    /**
     * clone and sort.
     */
    get_sorted_layers() {
        return config.layers.concat().sort(
            //sort function
            (a, b) => b.order - a.order
        );
    }

    /**
     * checks if layer empty
     *
     * @param {int} id
     * @returns {Boolean}
     */
    is_layer_empty(id) {
        var link = this.get_layer(id);

        if (
            (link.width == 0 || link.width === null) &&
            (link.height == 0 || link.height === null) &&
            link.data == null
        ) {
            return true;
        }

        return false;
    }

    /**
     * find next layer
     *
     * @param {int} id layer id
     * @returns {layer|null}
     */
    find_next(id) {
        id = parseInt(id);
        var link = this.get_layer(id);
        var layers_sorted = this.get_sorted_layers();

        var last = null;
        for (var i = layers_sorted.length - 1; i >= 0; i--) {
            var value = layers_sorted[i];

            if (last != null && last.id == link.id) {
                return value;
            }
            last = value;
        }

        return null;
    }

    /**
     * find previous layer
     *
     * @param {int} id layer id
     * @returns {layer|null}
     */
    find_previous(id) {
        id = parseInt(id);
        var link = this.get_layer(id);
        var layers_sorted = this.get_sorted_layers();

        var last = null;
        for (var i in layers_sorted) {
            var value = layers_sorted[i];

            if (last != null && last.id == link.id) {
                return value;
            }
            last = value;
        }

        return null;
    }

    /**
     * returns global position, for example if canvas is zoomed, it will convert relative mouse position to absolute at 100% zoom.
     *
     * @param {int} x
     * @param {int} y
     * @returns {object} keys: x, y
     */
    get_world_coords(x, y) {
        return zoomView.toWorld(x, y);
    }

    /**
     * register new live filter
     *
     * @param {int} layer_id
     * @param {string} name
     * @param {object} params
     */
    add_filter(layer_id, name, params) {
        return app.State.do_action(
            new app.Actions.Add_layer_filter_action(layer_id, name, params)
        );
    }

    /**
     * delete live filter
     *
     * @param {int} layer_id
     * @param {string} filter_id
     */
    delete_filter(layer_id, filter_id) {
        return app.State.do_action(
            new app.Actions.Delete_layer_filter_action(layer_id, filter_id)
        );
    }

    /**
     * exports all layers to canvas for saving
     *
     * @param {canvas.context} ctx
     * @param {int} layer_id Optional
     * @param {boolean} is_preview Optional
     */
    convert_layers_to_canvas(ctx, layer_id = null, is_preview = true) {
        const newCanvas = this.createNewCanvas(
            ctx,
            ctx.canvas.width,
            ctx.canvas.height
        );
        const layers_sorted = this.get_sorted_layers();
        this.renderObjects(ctx, newCanvas, layers_sorted, null, (value) => {
            if (value.visible == false || value.type == null) {
                return true;
            }
            if (layer_id != null && value.id != layer_id) {
                return true;
            }
        });
    }
    /**
     * exports (active) layer to canvas for saving
     *
     * @param {int} layer_id or current layer by default
     * @param {boolean} actual_area used for resized image. Default is false.
     * @param {boolean} can_trim default is true
     * @returns {canvas}
     */
    convert_layer_to_canvas(layer_id, actual_area = false, can_trim) {
        if (actual_area == null) actual_area = false;
        if (layer_id == null) layer_id = config.layer.id;
        var link = this.get_layer(layer_id);
        var offset_x = 0;
        var offset_y = 0;

        //create tmp canvas
        var canvas = document.createElement("canvas");
        if (actual_area === true && link.type == "image") {
            canvas.width = link.width_original;
            canvas.height = link.height_original;
            can_trim = false;
        } else {
            canvas.width = Math.max(link.width, config.WIDTH);
            canvas.height = Math.max(link.height, config.HEIGHT);
        }

        //add data
        if (actual_area === true && link.type == "image") {
            canvas.getContext("2d").drawImage(link.link, 0, 0);
        } else {
            this.render_object(canvas.getContext("2d"), link);
        }

        //trim
        if ((can_trim == true || can_trim == undefined) && link.type != null) {
            var trim_info = this.Image_trim.get_trim_info(layer_id);
            if (
                trim_info.left > 0 ||
                trim_info.top > 0 ||
                trim_info.right > 0 ||
                trim_info.bottom > 0
            ) {
                offset_x = trim_info.left;
                offset_y = trim_info.top;

                var w = canvas.width - trim_info.left - trim_info.right;
                var h = canvas.height - trim_info.top - trim_info.bottom;
                if (w > 1 && h > 1) {
                    this.Helper.change_canvas_size(
                        canvas,
                        w,
                        h,
                        offset_x,
                        offset_y
                    );
                }
            }
        }

        canvas.dataset.x = offset_x;
        canvas.dataset.y = offset_y;

        return canvas;
    }

    /**
     * updates layer image data
     *
     * @param {canvas} canvas
     * @param {int} layer_id (optional)
     */
    update_layer_image(canvas, layer_id) {
        return app.State.do_action(
            new app.Actions.Update_layer_image_action(canvas, layer_id)
        );
    }

    /**
     * returns canvas dimensions.
     *
     * @returns {object}
     */
    get_dimensions() {
        return {
            width: config.WIDTH,
            height: config.HEIGHT,
        };
    }

    /**
     * returns all layers
     *
     * @returns {array}
     */
    get_layers() {
        return config.layers;
    }

    /**
     * disabled filter by id
     *
     * @param filter_id
     */
    disable_filter(filter_id) {
        this.disabled_filter_id = filter_id;
    }

    /**
     * finds layer filter by filter ID
     *
     * @param filter_id
     * @param filter_name
     * @param layer_id
     * @returns {object}
     */
    find_filter_by_id(filter_id, filter_name, layer_id) {
        if (typeof layer_id == "undefined") {
            var layer = config.layer;
        } else {
            var layer = this.get_layer(layer_id);
        }

        var filter = {};
        for (var i in layer.filters) {
            if (
                layer.filters[i].name == filter_name &&
                layer.filters[i].id == filter_id
            ) {
                return layer.filters[i].params;
            }
        }

        return filter;
    }
=======
	constructor() {
		//singleton
		if (instance) {
			return instance;
		}
		instance = this;

		this.Base_gui = new Base_gui_class();
		this.Helper = new Helper_class();
		this.Image_trim = new Image_trim_class();
		this.View_ruler = new View_ruler_class();

		this.canvas = document.getElementById("canvas_minipaint");
		this.ctx = document.getElementById("canvas_minipaint").getContext("2d");
		this.ctx_preview = document
			.getElementById("canvas_preview")
			.getContext("2d");
		this.last_zoom = 1;
		this.auto_increment = 1;
		this.stable_dimensions = [];
		this.debug_rendering = false;
		this.render_success = null;
		this.disabled_filter_id = null;
	}

	/**
	 * do preparation on start
	 */
	init() {
		this.init_zoom_lib();

		new app.Actions.Insert_layer_action({}).do();

		var sel_config = {
			enable_background: false,
			enable_borders: true,
			enable_controls: false,
			enable_rotation: false,
			enable_move: false,
			data_function: function () {
				return config.layer;
			},
		};
		this.Base_selection = new Base_selection_class(
			this.ctx,
			sel_config,
			"main"
		);

		this.render(true);
	}

	init_zoom_lib() {
		zoomView.setBounds(0, 0, config.WIDTH, config.HEIGHT);
		zoomView.setContext(this.ctx);
		this.stable_dimensions = [config.WIDTH, config.HEIGHT];
	}

	pre_render() {
		this.ctx.save();
		zoomView.canvasDefault();
		this.ctx.clearRect(
			0,
			0,
			config.WIDTH * config.ZOOM,
			config.HEIGHT * config.ZOOM
		);
	}

	after_render() {
		config.need_render = false;
		config.need_render_changed_params = false;
		this.ctx.restore();
		zoomView.canvasDefault();
	}

	/**
	 * renders all layers objects on main canvas
	 *
	 * @param {bool} force
	 */
	render(force) {
		var _this = this;
		if (force !== true) {
			//request render and exit
			config.need_render = true;
			return;
		}

		if (
			this.stable_dimensions[0] != config.WIDTH ||
			this.stable_dimensions[1] != config.HEIGHT
		) {
			//dimensions changed - re-init zoom lib
			this.init_zoom_lib();
		}

		if (config.need_render == true) {
			this.render_success = null;

			if (this.debug_rendering === true) {
				console.log("Rendering...");
			}

			if (this.last_zoom != config.ZOOM) {
				//change zoom
				zoomView.scaleAt(
					this.Base_gui.GUI_preview.zoom_data.x,
					this.Base_gui.GUI_preview.zoom_data.y,
					config.ZOOM / this.last_zoom
				);
			} else if (this.Base_gui.GUI_preview.zoom_data.move_pos != null) {
				//move visible window
				var pos = this.Base_gui.GUI_preview.zoom_data.move_pos;
				var pos_global = zoomView.toScreen(pos);
				zoomView.move(-pos_global.x, -pos_global.y);
				this.Base_gui.GUI_preview.zoom_data.move_pos = null;
			}

			//prepare
			this.pre_render();

			//take data
			var layers_sorted = this.get_sorted_layers();

			zoomView.apply();

			const newCanvas = this.createNewCanvas(
				this.ctx,
				config.HEIGHT,
				config.WIDTH
			);
			const ctxForSourceAtop = newCanvas.getContext("2d");
			let hasSourceAtopLayer = false;

			this.ctx.save();

			//render main canvas
			for (var i = layers_sorted.length - 1; i >= 0; i--) {
				var value = layers_sorted[i];
				const nextValue = layers_sorted[i - 1];

				if (
					value.composition === "source-atop" ||
					(nextValue && nextValue.composition === "source-atop")
				) {
					hasSourceAtopLayer = true;
					ctxForSourceAtop.globalAlpha = value.opacity / 100;
					ctxForSourceAtop.globalCompositeOperation =
						value.composition;
					this.render_object(ctxForSourceAtop, value);
				} else {
					this.ctx.globalAlpha = value.opacity / 100;
					this.ctx.globalCompositeOperation = value.composition;
					this.render_object(this.ctx, value);
				}
			}

			if (hasSourceAtopLayer) {
				this.ctx.restore();
				this.ctx.drawImage(newCanvas, 0, 0);
			}

			//grid
			this.Base_gui.draw_grid(this.ctx);

			//guides
			this.Base_gui.draw_guides(this.ctx);

			//render selected object controls
			this.Base_selection.draw_selection();

			//active tool overlay
			this.render_overlay();

			//render preview
			this.render_preview(layers_sorted);

			//reset
			this.after_render();

			this.last_zoom = config.ZOOM;

			this.Base_gui.GUI_details.render_details();
			this.View_ruler.render_ruler();

			if (this.render_success === false) {
				alertify.error("Rendered with errors.");
			}
		}

		requestAnimationFrame(function () {
			_this.render(force);
		});
	}

	render_overlay() {
		var render_class = config.TOOL.name;
		var render_function = "render_overlay";

		if (
			typeof this.Base_gui.GUI_tools.tools_modules[render_class].object[
				render_function
				] != "undefined"
		) {
			this.Base_gui.GUI_tools.tools_modules[render_class].object[
				render_function
				](this.ctx);
		}
	}

	/**
	 * Creates a fresh new canvas with the same height and width as the provided one
	 * @param {canvas.context} ctx
	 * @param {number} [h]
	 * @param {number} [w]
	 */
	createNewCanvas(ctx, h, w) {
		const newCanvas = document.createElement("canvas");
		newCanvas.height = h || ctx.canvas.height;
		newCanvas.width = w || ctx.canvas.width;
		return newCanvas;
	}

	render_preview(layers) {
		var w = this.Base_gui.GUI_preview.PREVIEW_SIZE.w;
		var h = this.Base_gui.GUI_preview.PREVIEW_SIZE.h;

		this.ctx_preview.save();
		this.ctx_preview.clearRect(0, 0, w, h);

		//prepare scale
		this.ctx_preview.scale(w / config.WIDTH, h / config.HEIGHT);

		const newCanvas = this.createNewCanvas(this.ctx_preview);
		const ctxForSourceAtop = newCanvas.getContext("2d");
		ctxForSourceAtop.scale(w / config.WIDTH, h / config.HEIGHT);
		let hasSourceAtopLayer = false;

		for (var i = layers.length - 1; i >= 0; i--) {
			const value = layers[i];
			const nextValue = layers[i - 1];

			if (value.visible == false) {
				//not visible
				continue;
			}
			if (value.type == null) {
				//empty type
				continue;
			}

			if (
				value.composition === "source-atop" ||
				(nextValue && nextValue.composition === "source-atop")
			) {
				hasSourceAtopLayer = true;
				ctxForSourceAtop.globalAlpha = value.opacity / 100;
				ctxForSourceAtop.globalCompositeOperation = value.composition;
				this.render_object(ctxForSourceAtop, value);
			} else {
				this.ctx_preview.globalAlpha = value.opacity / 100;
				this.ctx_preview.globalCompositeOperation = value.composition;
				this.render_object(this.ctx_preview, value);
			}
		}

		if (hasSourceAtopLayer) {
			this.ctx_preview.restore();
			this.ctx_preview.drawImage(newCanvas, 0, 0);
		}

		this.ctx_preview.restore();
		this.Base_gui.GUI_preview.render_preview_active_zone();
	}

	/**
	 * export current layers to given canvas
	 *
	 * @param {canvas.context} ctx
	 * @param {object} object
	 * @param {boolean} is_preview
	 */
	render_object(ctx, object, is_preview) {
		if (object.visible == false || object.type == null) return;

		this.pre_render_object(ctx, object);

		//example with canvas object - other types should overwrite this method
		if (object.type == "image") {
			//image - default behavior
			ctx.save();

			ctx.translate(
				object.x + object.width / 2,
				object.y + object.height / 2
			);
			ctx.rotate((object.rotate * Math.PI) / 180);
			// TODO - Not sure why the check should be with null,
			// if nothing will break, then better to check if it's just truthy
			ctx.drawImage(
				object.link_canvas != null ? object.link_canvas : object.link,
				-object.width / 2,
				-object.height / 2,
				object.width,
				object.height
			);

			ctx.restore();
		} else {
			//call render function from other module
			var render_class = object.render_function[0];
			var render_function = object.render_function[1];
			if (
				typeof this.Base_gui.GUI_tools.tools_modules[render_class] !=
				"undefined"
			) {
				this.Base_gui.GUI_tools.tools_modules[render_class].object[
					render_function
					](ctx, object, is_preview);
			} else {
				this.render_success = false;
				console.log("Error: unknown layer type: " + object.type);
			}
		}

		this.after_render_object(ctx, object);
	}

	/**
	 * Gets called before render_object starts it's job
	 * @param {canvas.context} ctx
	 * @param {object} object
	 */
	pre_render_object(ctx, object) {
		//apply pre-filters
		for (var i in object.filters) {
			var filter = object.filters[i];
			if (filter.id == this.disabled_filter_id) {
				continue;
			}

			filter.name = filter.name.replace("drop-shadow", "shadow");

			//find filter
			var found = false;
			for (var i in this.Base_gui.modules) {
				if (i.indexOf("effects") == -1 || i.indexOf("abstract") > -1)
					continue;

				var filter_class = this.Base_gui.modules[i];
				var module_name = i.split("/").pop();
				if (module_name == filter.name) {
					//found it
					found = true;
					filter_class.render_pre(ctx, filter, object);
				}
			}
			if (found == false) {
				this.render_success = false;
				console.log("Error: can not find filter: " + filter.name);
			}
		}
	}

	/**
	 * Gets called after when render_object finishes it's job
	 * @param {canvas.context} ctx
	 * @param {object} object
	 */
	after_render_object(ctx, object) {
		//apply post-filters
		for (var i in object.filters) {
			var filter = object.filters[i];
			if (filter.id == this.disabled_filter_id) {
				continue;
			}
			filter.name = filter.name.replace("drop-shadow", "shadow");

			//find filter
			var found = false;
			for (var i in this.Base_gui.modules) {
				if (i.indexOf("effects") == -1 || i.indexOf("abstract") > -1)
					continue;

				var filter_class = this.Base_gui.modules[i];
				var module_name = i.split("/").pop();
				if (module_name == filter.name) {
					//found it
					found = true;
					filter_class.render_post(ctx, filter, object);
				}
			}
			if (found == false) {
				this.render_success = false;
				console.log("Error: can not find filter: " + filter.name);
			}
		}
	}

	/**
	 * creates new layer
	 *
	 * @param {array} settings
	 * @param {boolean} can_automate
	 */
	async insert(settings, can_automate = true) {
		return app.State.do_action(
			new app.Actions.Insert_layer_action(settings, can_automate)
		);
	}

	/**
	 * autoresize layer, based on dimensions, up - always, if 1 layer - down.
	 *
	 * @param {int} width
	 * @param {int} height
	 * @param {int} layer_id
	 * @param {boolean} can_automate
	 */
	async autoresize(width, height, layer_id, can_automate = true) {
		return app.State.do_action(
			new app.Actions.Autoresize_canvas_action(
				width,
				height,
				layer_id,
				can_automate
			)
		);
	}

	/**
	 * returns layer
	 *
	 * @param {int} id
	 * @returns {object}
	 */
	get_layer(id) {
		if (id == undefined) {
			id = config.layer.id;
		}
		for (var i in config.layers) {
			if (config.layers[i].id == id) {
				return config.layers[i];
			}
		}
		alertify.error("Error: can not find layer with id:" + id);
		return null;
	}

	/**
	 * removes layer
	 *
	 * @param {int} id
	 * @param {boolean} force - Force to delete first layer?
	 */
	async delete(id, force) {
		return app.State.do_action(
			new app.Actions.Delete_layer_action(id, force)
		);
	}

	/*
	 * removes all layers
	 */
	async reset_layers(auto_insert) {
		return app.State.do_action(
			new app.Actions.Reset_layers_action(auto_insert)
		);
	}

	/**
	 * toggle layer visibility
	 *
	 * @param {int} id
	 */
	async toggle_visibility(id) {
		return app.State.do_action(
			new app.Actions.Toggle_layer_visibility_action(id)
		);
	}

	/*
	 * renew layers HTML
	 */
	refresh_gui() {
		this.Base_gui.GUI_layers.render_layers();
	}

	/**
	 * marks layer as selected, active
	 *
	 * @param {int} id
	 */
	async select(id) {
		return app.State.do_action(new app.Actions.Select_layer_action(id));
	}

	/**
	 * change layer opacity
	 *
	 * @param {int} id
	 * @param {int} value 0-100
	 */
	async set_opacity(id, value) {
		value = parseInt(value);
		if (value < 0 || value > 100) {
			//reset
			value = 100;
		}
		return app.State.do_action(
			new app.Actions.Update_layer_action(id, {opacity: value})
		);
	}

	/**
	 * clear layer data
	 *
	 * @param {int} id
	 */
	async layer_clear(id) {
		return app.State.do_action(new app.Actions.Clear_layer_action(id));
	}

	/**
	 * move layer up or down
	 *
	 * @param {int} id
	 * @param {int} direction
	 */
	async move(id, direction) {
		return app.State.do_action(
			new app.Actions.Reorder_layer_action(id, direction)
		);
	}

	/**
	 * clone and sort.
	 */
	get_sorted_layers() {
		return config.layers.concat().sort(
			//sort function
			(a, b) => b.order - a.order
		);
	}

	/**
	 * checks if layer empty
	 *
	 * @param {int} id
	 * @returns {Boolean}
	 */
	is_layer_empty(id) {
		var link = this.get_layer(id);

		if (
			(link.width == 0 || link.width === null) &&
			(link.height == 0 || link.height === null) &&
			link.data == null
		) {
			return true;
		}

		return false;
	}

	/**
	 * find next layer
	 *
	 * @param {int} id layer id
	 * @returns {layer|null}
	 */
	find_next(id) {
		id = parseInt(id);
		var link = this.get_layer(id);
		var layers_sorted = this.get_sorted_layers();

		var last = null;
		for (var i = layers_sorted.length - 1; i >= 0; i--) {
			var value = layers_sorted[i];

			if (last != null && last.id == link.id) {
				return value;
			}
			last = value;
		}

		return null;
	}

	/**
	 * find previous layer
	 *
	 * @param {int} id layer id
	 * @returns {layer|null}
	 */
	find_previous(id) {
		id = parseInt(id);
		var link = this.get_layer(id);
		var layers_sorted = this.get_sorted_layers();

		var last = null;
		for (var i in layers_sorted) {
			var value = layers_sorted[i];

			if (last != null && last.id == link.id) {
				return value;
			}
			last = value;
		}

		return null;
	}

	/**
	 * returns global position, for example if canvas is zoomed, it will convert relative mouse position to absolute
	 * at 100% zoom.
	 *
	 * @param {int} x
	 * @param {int} y
	 * @returns {object} keys: x, y
	 */
	get_world_coords(x, y) {
		return zoomView.toWorld(x, y);
	}

	/**
	 * register new live filter
	 *
	 * @param {int} layer_id
	 * @param {string} name
	 * @param {object} params
	 */
	add_filter(layer_id, name, params) {
		return app.State.do_action(
			new app.Actions.Add_layer_filter_action(layer_id, name, params)
		);
	}

	/**
	 * delete live filter
	 *
	 * @param {int} layer_id
	 * @param {string} filter_id
	 */
	delete_filter(layer_id, filter_id) {
		return app.State.do_action(
			new app.Actions.Delete_layer_filter_action(layer_id, filter_id)
		);
	}

	/**
	 * exports all layers to canvas for saving
	 *
	 * @param {canvas.context} ctx
	 * @param {int} layer_id Optional
	 * @param {boolean} is_preview Optional
	 */
	convert_layers_to_canvas(ctx, layer_id = null, is_preview = true) {
		var layers_sorted = this.get_sorted_layers();
		for (var i = layers_sorted.length - 1; i >= 0; i--) {
			var value = layers_sorted[i];

			if (value.visible == false || value.type == null) {
				continue;
			}
			if (layer_id != null && value.id != layer_id) {
				continue;
			}

			ctx.globalAlpha = value.opacity / 100;
			ctx.globalCompositeOperation = value.composition;

			this.render_object(ctx, value, is_preview);
		}
	}

	/**
	 * exports (active) layer to canvas for saving
	 *
	 * @param {int} layer_id or current layer by default
	 * @param {boolean} actual_area used for resized image. Default is false.
	 * @param {boolean} can_trim default is true
	 * @returns {canvas}
	 */
	convert_layer_to_canvas(layer_id, actual_area = false, can_trim) {
		if (actual_area == null) actual_area = false;
		if (layer_id == null) layer_id = config.layer.id;
		var link = this.get_layer(layer_id);
		var offset_x = 0;
		var offset_y = 0;

		//create tmp canvas
		var canvas = document.createElement("canvas");
		if (actual_area === true && link.type == "image") {
			canvas.width = link.width_original;
			canvas.height = link.height_original;
			can_trim = false;
		} else {
			canvas.width = Math.max(link.width, config.WIDTH);
			canvas.height = Math.max(link.height, config.HEIGHT);
		}

		//add data
		if (actual_area === true && link.type == "image") {
			canvas.getContext("2d").drawImage(link.link, 0, 0);
		} else {
			this.render_object(canvas.getContext("2d"), link);
		}

		//trim
		if ((can_trim == true || can_trim == undefined) && link.type != null) {
			var trim_info = this.Image_trim.get_trim_info(layer_id);
			if (
				trim_info.left > 0 ||
				trim_info.top > 0 ||
				trim_info.right > 0 ||
				trim_info.bottom > 0
			) {
				offset_x = trim_info.left;
				offset_y = trim_info.top;

				var w = canvas.width - trim_info.left - trim_info.right;
				var h = canvas.height - trim_info.top - trim_info.bottom;
				if (w > 1 && h > 1) {
					this.Helper.change_canvas_size(
						canvas,
						w,
						h,
						offset_x,
						offset_y
					);
				}
			}
		}

		canvas.dataset.x = offset_x;
		canvas.dataset.y = offset_y;

		return canvas;
	}

	/**
	 * updates layer image data
	 *
	 * @param {canvas} canvas
	 * @param {int} layer_id (optional)
	 */
	update_layer_image(canvas, layer_id) {
		return app.State.do_action(
			new app.Actions.Update_layer_image_action(canvas, layer_id)
		);
	}

	/**
	 * returns canvas dimensions.
	 *
	 * @returns {object}
	 */
	get_dimensions() {
		return {
			width: config.WIDTH,
			height: config.HEIGHT,
		};
	}

	/**
	 * returns all layers
	 *
	 * @returns {array}
	 */
	get_layers() {
		return config.layers;
	}

	/**
	 * disabled filter by id
	 *
	 * @param filter_id
	 */
	disable_filter(filter_id) {
		this.disabled_filter_id = filter_id;
	}

	/**
	 * finds layer filter by filter ID
	 *
	 * @param filter_id
	 * @param filter_name
	 * @param layer_id
	 * @returns {object}
	 */
	find_filter_by_id(filter_id, filter_name, layer_id) {
		if (typeof layer_id == "undefined") {
			var layer = config.layer;
		} else {
			var layer = this.get_layer(layer_id);
		}

		var filter = {};
		for (var i in layer.filters) {
			if (
				layer.filters[i].name == filter_name &&
				layer.filters[i].id == filter_id
			) {
				return layer.filters[i].params;
			}
		}

		return filter;
	}
>>>>>>> 1951006c
}

export default Base_layers_class;<|MERGE_RESOLUTION|>--- conflicted
+++ resolved
@@ -43,1629 +43,916 @@
  * - render_function (function)
  */
 class Base_layers_class {
-<<<<<<< HEAD
-    constructor() {
-        //singleton
-        if (instance) {
-            return instance;
-        }
-        instance = this;
-
-        this.Base_gui = new Base_gui_class();
-        this.Helper = new Helper_class();
-        this.Image_trim = new Image_trim_class();
-        this.View_ruler = new View_ruler_class();
-
-        this.canvas = document.getElementById("canvas_minipaint");
-        this.ctx = document.getElementById("canvas_minipaint").getContext("2d");
-        this.ctx_preview = document
-            .getElementById("canvas_preview")
-            .getContext("2d");
-        this.last_zoom = 1;
-        this.auto_increment = 1;
-        this.stable_dimensions = [];
-        this.debug_rendering = false;
-        this.render_success = null;
-        this.disabled_filter_id = null;
-    }
-
-    /**
-     * do preparation on start
-     */
-    init() {
-        this.init_zoom_lib();
-
-        new app.Actions.Insert_layer_action({}).do();
-
-        var sel_config = {
-            enable_background: false,
-            enable_borders: true,
-            enable_controls: false,
-            enable_rotation: false,
-            enable_move: false,
-            data_function: function () {
-                return config.layer;
-            },
-        };
-        this.Base_selection = new Base_selection_class(
-            this.ctx,
-            sel_config,
-            "main"
-        );
-
-        this.render(true);
-    }
-
-    init_zoom_lib() {
-        zoomView.setBounds(0, 0, config.WIDTH, config.HEIGHT);
-        zoomView.setContext(this.ctx);
-        this.stable_dimensions = [config.WIDTH, config.HEIGHT];
-    }
-
-    pre_render() {
-        this.ctx.save();
-        zoomView.canvasDefault();
-        this.ctx.clearRect(
-            0,
-            0,
-            config.WIDTH * config.ZOOM,
-            config.HEIGHT * config.ZOOM
-        );
-    }
-
-    after_render() {
-        config.need_render = false;
-        config.need_render_changed_params = false;
-        this.ctx.restore();
-        zoomView.canvasDefault();
-    }
-
-    /**
-     * renders all layers objects on main canvas
-     *
-     * @param {bool} force
-     */
-    render(force) {
-        var _this = this;
-        if (force !== true) {
-            //request render and exit
-            config.need_render = true;
-            return;
-        }
-
-        if (
-            this.stable_dimensions[0] != config.WIDTH ||
-            this.stable_dimensions[1] != config.HEIGHT
-        ) {
-            //dimensions changed - re-init zoom lib
-            this.init_zoom_lib();
-        }
-
-        if (config.need_render == true) {
-            this.render_success = null;
-
-            if (this.debug_rendering === true) {
-                console.log("Rendering...");
-            }
-
-            if (this.last_zoom != config.ZOOM) {
-                //change zoom
-                zoomView.scaleAt(
-                    this.Base_gui.GUI_preview.zoom_data.x,
-                    this.Base_gui.GUI_preview.zoom_data.y,
-                    config.ZOOM / this.last_zoom
-                );
-            } else if (this.Base_gui.GUI_preview.zoom_data.move_pos != null) {
-                //move visible window
-                var pos = this.Base_gui.GUI_preview.zoom_data.move_pos;
-                var pos_global = zoomView.toScreen(pos);
-                zoomView.move(-pos_global.x, -pos_global.y);
-                this.Base_gui.GUI_preview.zoom_data.move_pos = null;
-            }
-
-            //prepare
-            this.pre_render();
-
-            //take data
-            var layers_sorted = this.get_sorted_layers();
-
-            zoomView.apply();
-
-            const newCanvas = this.createNewCanvas(
-                this.ctx,
-                config.HEIGHT,
-                config.WIDTH
-            );
-
-            this.renderObjects(this.ctx, newCanvas, layers_sorted);
-
-            //grid
-            this.Base_gui.draw_grid(this.ctx);
-
-            //guides
-            this.Base_gui.draw_guides(this.ctx);
-
-            //render selected object controls
-            this.Base_selection.draw_selection();
-
-            //active tool overlay
-            this.render_overlay();
-
-            //render preview
-            this.render_preview(layers_sorted);
-
-            //reset
-            this.after_render();
-
-            this.last_zoom = config.ZOOM;
-
-            this.Base_gui.GUI_details.render_details();
-            this.View_ruler.render_ruler();
-
-            if (this.render_success === false) {
-                alertify.error("Rendered with errors.");
-            }
-        }
-
-        requestAnimationFrame(function () {
-            _this.render(force);
-        });
-    }
-
-    render_overlay() {
-        var render_class = config.TOOL.name;
-        var render_function = "render_overlay";
-
-        if (
-            typeof this.Base_gui.GUI_tools.tools_modules[render_class].object[
-                render_function
-            ] != "undefined"
-        ) {
-            this.Base_gui.GUI_tools.tools_modules[render_class].object[
-                render_function
-            ](this.ctx);
-        }
-    }
-
-    /**
-     * Creates a fresh new canvas with the same height and width as the provided one
-     * @param {canvas.context} ctx
-     * @param {number} [h]
-     * @param {number} [w]
-     */
-    createNewCanvas(ctx, h, w) {
-        const newCanvas = document.createElement("canvas");
-        newCanvas.height = h || ctx.canvas.height;
-        newCanvas.width = w || ctx.canvas.width;
-        return newCanvas;
-    }
-
-    /**
-     * Renders objects based on the provided layers
-     * @param {canvas.context} ctx - Main canvas context where it needs to be rendered
-     * @param {canvas} tempCanvas - A temporary canvas which is a copy of the original canvas, but will be used if there will be needed to isolate an effect from others
-     * @param {Object[]} layers - Array of layers
-     * @param {Function} prepare - An optional function to prepare temporary canvas before the render if needed
-     * @param {Function} shouldSkip - An optional boolean function for skipping those layers which are not needed to be rendered
-     */
-    renderObjects(ctx, tempCanvas, layers, prepare, shouldSkip) {
-        const tempCtx = tempCanvas.getContext("2d");
-        let hasSourceAtopLayer = false;
-
-        // Prepare the temporary canvas if needed
-        prepare && prepare(tempCtx);
-        this.ctx.save();
-
-        for (var i = layers.length - 1; i >= 0; i--) {
-            var layer = layers[i];
-            const nextLayer = layers[i - 1];
-
-            // Skip the layer if not needed to be rendered
-            if (shouldSkip && shouldSkip(layer)) {
-                continue;
-            }
-
-            // If the layer or next layer has clip masking effect (source-atop).
-            // If there are such layers, this will make sure that layers will be rendered
-            // in an isolated temporary canvas
-            if (
-                layer.composition === "source-atop" ||
-                (nextLayer && nextLayer.composition === "source-atop")
-            ) {
-                hasSourceAtopLayer = true;
-                // Apply the effect in a isolated temporary canvas
-                tempCtx.globalAlpha = layer.opacity / 100;
-                tempCtx.globalCompositeOperation = layer.composition;
-
-                // If the next layer has the clip masking effect then
-                // isolated the shadow filter from temporary canvas and keep that in the original canvas
-                if (nextLayer?.composition === "source-atop") {
-                    // Render the layer
-                    this.render_object(ctx, layer);
-                    // Then remove the shadow (if it exists) from the render process in the temporary canvas
-                    const filters = layer.filters.filter((filter) => {
-                        return filter.name !== "shadow";
-                    });
-                    this.render_object(tempCtx, { ...layer, filters });
+        constructor() {
+                //singleton
+                if (instance) {
+                        return instance;
+                }
+                instance = this;
+
+                this.Base_gui = new Base_gui_class();
+                this.Helper = new Helper_class();
+                this.Image_trim = new Image_trim_class();
+                this.View_ruler = new View_ruler_class();
+
+                this.canvas = document.getElementById("canvas_minipaint");
+                this.ctx = document
+                        .getElementById("canvas_minipaint")
+                        .getContext("2d");
+                this.ctx_preview = document
+                        .getElementById("canvas_preview")
+                        .getContext("2d");
+                this.last_zoom = 1;
+                this.auto_increment = 1;
+                this.stable_dimensions = [];
+                this.debug_rendering = false;
+                this.render_success = null;
+                this.disabled_filter_id = null;
+        }
+
+        /**
+         * do preparation on start
+         */
+        init() {
+                this.init_zoom_lib();
+
+                new app.Actions.Insert_layer_action({}).do();
+
+                var sel_config = {
+                        enable_background: false,
+                        enable_borders: true,
+                        enable_controls: false,
+                        enable_rotation: false,
+                        enable_move: false,
+                        data_function: function () {
+                                return config.layer;
+                        },
+                };
+                this.Base_selection = new Base_selection_class(
+                        this.ctx,
+                        sel_config,
+                        "main"
+                );
+
+                this.render(true);
+        }
+
+        init_zoom_lib() {
+                zoomView.setBounds(0, 0, config.WIDTH, config.HEIGHT);
+                zoomView.setContext(this.ctx);
+                this.stable_dimensions = [config.WIDTH, config.HEIGHT];
+        }
+
+        pre_render() {
+                this.ctx.save();
+                zoomView.canvasDefault();
+                this.ctx.clearRect(
+                        0,
+                        0,
+                        config.WIDTH * config.ZOOM,
+                        config.HEIGHT * config.ZOOM
+                );
+        }
+
+        after_render() {
+                config.need_render = false;
+                config.need_render_changed_params = false;
+                this.ctx.restore();
+                zoomView.canvasDefault();
+        }
+
+        /**
+         * renders all layers objects on main canvas
+         *
+         * @param {bool} force
+         */
+        render(force) {
+                var _this = this;
+                if (force !== true) {
+                        //request render and exit
+                        config.need_render = true;
+                        return;
+                }
+
+                if (
+                        this.stable_dimensions[0] != config.WIDTH ||
+                        this.stable_dimensions[1] != config.HEIGHT
+                ) {
+                        //dimensions changed - re-init zoom lib
+                        this.init_zoom_lib();
+                }
+
+                if (config.need_render == true) {
+                        this.render_success = null;
+
+                        if (this.debug_rendering === true) {
+                                console.log("Rendering...");
+                        }
+
+                        if (this.last_zoom != config.ZOOM) {
+                                //change zoom
+                                zoomView.scaleAt(
+                                        this.Base_gui.GUI_preview.zoom_data.x,
+                                        this.Base_gui.GUI_preview.zoom_data.y,
+                                        config.ZOOM / this.last_zoom
+                                );
+                        } else if (
+                                this.Base_gui.GUI_preview.zoom_data.move_pos !=
+                                null
+                        ) {
+                                //move visible window
+                                var pos =
+                                        this.Base_gui.GUI_preview.zoom_data
+                                                .move_pos;
+                                var pos_global = zoomView.toScreen(pos);
+                                zoomView.move(-pos_global.x, -pos_global.y);
+                                this.Base_gui.GUI_preview.zoom_data.move_pos =
+                                        null;
+                        }
+
+                        //prepare
+                        this.pre_render();
+
+                        //take data
+                        var layers_sorted = this.get_sorted_layers();
+
+                        zoomView.apply();
+
+                        const newCanvas = this.createNewCanvas(
+                                this.ctx,
+                                config.HEIGHT,
+                                config.WIDTH
+                        );
+
+                        this.renderObjects(this.ctx, newCanvas, layers_sorted);
+
+                        //grid
+                        this.Base_gui.draw_grid(this.ctx);
+
+                        //guides
+                        this.Base_gui.draw_guides(this.ctx);
+
+                        //render selected object controls
+                        this.Base_selection.draw_selection();
+
+                        //active tool overlay
+                        this.render_overlay();
+
+                        //render preview
+                        this.render_preview(layers_sorted);
+
+                        //reset
+                        this.after_render();
+
+                        this.last_zoom = config.ZOOM;
+
+                        this.Base_gui.GUI_details.render_details();
+                        this.View_ruler.render_ruler();
+
+                        if (this.render_success === false) {
+                                alertify.error("Rendered with errors.");
+                        }
+                }
+
+                requestAnimationFrame(function () {
+                        _this.render(force);
+                });
+        }
+
+        render_overlay() {
+                var render_class = config.TOOL.name;
+                var render_function = "render_overlay";
+
+                if (
+                        typeof this.Base_gui.GUI_tools.tools_modules[
+                                render_class
+                        ].object[render_function] != "undefined"
+                ) {
+                        this.Base_gui.GUI_tools.tools_modules[
+                                render_class
+                        ].object[render_function](this.ctx);
+                }
+        }
+
+        /**
+         * Creates a fresh new canvas with the same height and width as the provided one
+         * @param {canvas.context} ctx
+         * @param {number} [h]
+         * @param {number} [w]
+         */
+        createNewCanvas(ctx, h, w) {
+                const newCanvas = document.createElement("canvas");
+                newCanvas.height = h || ctx.canvas.height;
+                newCanvas.width = w || ctx.canvas.width;
+                return newCanvas;
+        }
+
+        /**
+         * Renders objects based on the provided layers
+         * @param {canvas.context} ctx - Main canvas context where it needs to be rendered
+         * @param {canvas} tempCanvas - A temporary canvas which is a copy of the original canvas, but will be used if there will be needed to isolate an effect from others
+         * @param {Object[]} layers - Array of layers
+         * @param {Function} prepare - An optional function to prepare temporary canvas before the render if needed
+         * @param {Function} shouldSkip - An optional boolean function for skipping those layers which are not needed to be rendered
+         */
+        renderObjects(ctx, tempCanvas, layers, prepare, shouldSkip) {
+                const tempCtx = tempCanvas.getContext("2d");
+                let hasSourceAtopLayer = false;
+
+                // Prepare the temporary canvas if needed
+                prepare && prepare(tempCtx);
+                this.ctx.save();
+
+                for (var i = layers.length - 1; i >= 0; i--) {
+                        var layer = layers[i];
+                        const nextLayer = layers[i - 1];
+
+                        // Skip the layer if not needed to be rendered
+                        if (shouldSkip && shouldSkip(layer)) {
+                                continue;
+                        }
+
+                        // If the layer or next layer has clip masking effect (source-atop).
+                        // If there are such layers, this will make sure that layers will be rendered
+                        // in an isolated temporary canvas
+                        if (
+                                layer.composition === "source-atop" ||
+                                (nextLayer &&
+                                        nextLayer.composition === "source-atop")
+                        ) {
+                                hasSourceAtopLayer = true;
+                                // Apply the effect in a isolated temporary canvas
+                                tempCtx.globalAlpha = layer.opacity / 100;
+                                tempCtx.globalCompositeOperation =
+                                        layer.composition;
+
+                                // If the next layer has the clip masking effect then
+                                // isolated the shadow filter from temporary canvas and keep that in the original canvas
+                                if (nextLayer?.composition === "source-atop") {
+                                        // Render the layer
+                                        this.render_object(ctx, layer);
+                                        // Then remove the shadow (if it exists) from the render process in the temporary canvas
+                                        const filters = layer.filters.filter(
+                                                (filter) => {
+                                                        return (
+                                                                filter.name !==
+                                                                "shadow"
+                                                        );
+                                                }
+                                        );
+                                        this.render_object(tempCtx, {
+                                                ...layer,
+                                                filters,
+                                        });
+                                } else {
+                                        this.render_object(tempCtx, layer);
+                                }
+                        } else {
+                                ctx.globalAlpha = layer.opacity / 100;
+                                ctx.globalCompositeOperation =
+                                        layer.composition;
+                                this.render_object(ctx, layer);
+                        }
+                }
+
+                if (hasSourceAtopLayer) {
+                        ctx.restore();
+                        ctx.drawImage(tempCanvas, 0, 0);
+                }
+        }
+
+        render_preview(layers) {
+                var w = this.Base_gui.GUI_preview.PREVIEW_SIZE.w;
+                var h = this.Base_gui.GUI_preview.PREVIEW_SIZE.h;
+
+                this.ctx_preview.save();
+                this.ctx_preview.clearRect(0, 0, w, h);
+
+                //prepare scale
+                this.ctx_preview.scale(w / config.WIDTH, h / config.HEIGHT);
+
+                const newCanvas = this.createNewCanvas(this.ctx_preview);
+                this.renderObjects(
+                        this.ctx_preview,
+                        newCanvas,
+                        layers,
+                        (tempCtx) => {
+                                tempCtx.scale(
+                                        w / config.WIDTH,
+                                        h / config.HEIGHT
+                                );
+                        }
+                );
+
+                this.ctx_preview.restore();
+                this.Base_gui.GUI_preview.render_preview_active_zone();
+        }
+
+        /**
+         * export current layers to given canvas
+         *
+         * @param {canvas.context} ctx
+         * @param {object} object
+         * @param {boolean} is_preview
+         */
+        render_object(ctx, object, is_preview) {
+                if (object.visible == false || object.type == null) return;
+
+                this.pre_render_object(ctx, object);
+
+                //example with canvas object - other types should overwrite this method
+                if (object.type == "image") {
+                        //image - default behavior
+                        ctx.save();
+
+                        ctx.translate(
+                                object.x + object.width / 2,
+                                object.y + object.height / 2
+                        );
+                        ctx.rotate((object.rotate * Math.PI) / 180);
+                        // TODO - Not sure why the check should be with null,
+                        // if nothing will break, then better to check if it's just truthy
+                        ctx.drawImage(
+                                object.link_canvas != null
+                                        ? object.link_canvas
+                                        : object.link,
+                                -object.width / 2,
+                                -object.height / 2,
+                                object.width,
+                                object.height
+                        );
+
+                        ctx.restore();
                 } else {
-                    this.render_object(tempCtx, layer);
-                }
-            } else {
-                ctx.globalAlpha = layer.opacity / 100;
-                ctx.globalCompositeOperation = layer.composition;
-                this.render_object(ctx, layer);
-            }
-        }
-
-        if (hasSourceAtopLayer) {
-            ctx.restore();
-            ctx.drawImage(tempCanvas, 0, 0);
-        }
-    }
-
-    render_preview(layers) {
-        var w = this.Base_gui.GUI_preview.PREVIEW_SIZE.w;
-        var h = this.Base_gui.GUI_preview.PREVIEW_SIZE.h;
-
-        this.ctx_preview.save();
-        this.ctx_preview.clearRect(0, 0, w, h);
-
-        //prepare scale
-        this.ctx_preview.scale(w / config.WIDTH, h / config.HEIGHT);
-
-        const newCanvas = this.createNewCanvas(this.ctx_preview);
-        this.renderObjects(this.ctx_preview, newCanvas, layers, (tempCtx) => {
-            tempCtx.scale(w / config.WIDTH, h / config.HEIGHT);
-        });
-
-        this.ctx_preview.restore();
-        this.Base_gui.GUI_preview.render_preview_active_zone();
-    }
-
-    /**
-     * export current layers to given canvas
-     *
-     * @param {canvas.context} ctx
-     * @param {object} object
-     * @param {boolean} is_preview
-     */
-    render_object(ctx, object, is_preview) {
-        if (object.visible == false || object.type == null) return;
-
-        this.pre_render_object(ctx, object);
-
-        //example with canvas object - other types should overwrite this method
-        if (object.type == "image") {
-            //image - default behavior
-            ctx.save();
-
-            ctx.translate(
-                object.x + object.width / 2,
-                object.y + object.height / 2
-            );
-            ctx.rotate((object.rotate * Math.PI) / 180);
-            // TODO - Not sure why the check should be with null,
-            // if nothing will break, then better to check if it's just truthy
-            ctx.drawImage(
-                object.link_canvas != null ? object.link_canvas : object.link,
-                -object.width / 2,
-                -object.height / 2,
-                object.width,
-                object.height
-            );
-
-            ctx.restore();
-        } else {
-            //call render function from other module
-            var render_class = object.render_function[0];
-            var render_function = object.render_function[1];
-            if (
-                typeof this.Base_gui.GUI_tools.tools_modules[render_class] !=
-                "undefined"
-            ) {
-                this.Base_gui.GUI_tools.tools_modules[render_class].object[
-                    render_function
-                ](ctx, object, is_preview);
-            } else {
-                this.render_success = false;
-                console.log("Error: unknown layer type: " + object.type);
-            }
-        }
-
-        this.after_render_object(ctx, object);
-    }
-
-    /**
-     * Gets called before render_object starts it's job
-     * @param {canvas.context} ctx
-     * @param {object} object
-     */
-    pre_render_object(ctx, object) {
-        //apply pre-filters
-        for (var i in object.filters) {
-            var filter = object.filters[i];
-            if (filter.id == this.disabled_filter_id) {
-                continue;
-            }
-
-            filter.name = filter.name.replace("drop-shadow", "shadow");
-
-            //find filter
-            var found = false;
-            for (var i in this.Base_gui.modules) {
-                if (i.indexOf("effects") == -1 || i.indexOf("abstract") > -1)
-                    continue;
-
-                var filter_class = this.Base_gui.modules[i];
-                var module_name = i.split("/").pop();
-                if (module_name == filter.name) {
-                    //found it
-                    found = true;
-                    filter_class.render_pre(ctx, filter, object);
-                }
-            }
-            if (found == false) {
-                this.render_success = false;
-                console.log("Error: can not find filter: " + filter.name);
-            }
-        }
-    }
-
-    /**
-     * Gets called after when render_object finishes it's job
-     * @param {canvas.context} ctx
-     * @param {object} object
-     */
-    after_render_object(ctx, object) {
-        //apply post-filters
-        for (var i in object.filters) {
-            var filter = object.filters[i];
-            if (filter.id == this.disabled_filter_id) {
-                continue;
-            }
-            filter.name = filter.name.replace("drop-shadow", "shadow");
-
-            //find filter
-            var found = false;
-            for (var i in this.Base_gui.modules) {
-                if (i.indexOf("effects") == -1 || i.indexOf("abstract") > -1)
-                    continue;
-
-                var filter_class = this.Base_gui.modules[i];
-                var module_name = i.split("/").pop();
-                if (module_name == filter.name) {
-                    //found it
-                    found = true;
-                    filter_class.render_post(ctx, filter, object);
-                }
-            }
-            if (found == false) {
-                this.render_success = false;
-                console.log("Error: can not find filter: " + filter.name);
-            }
-        }
-    }
-
-    /**
-     * creates new layer
-     *
-     * @param {array} settings
-     * @param {boolean} can_automate
-     */
-    async insert(settings, can_automate = true) {
-        return app.State.do_action(
-            new app.Actions.Insert_layer_action(settings, can_automate)
-        );
-    }
-
-    /**
-     * autoresize layer, based on dimensions, up - always, if 1 layer - down.
-     *
-     * @param {int} width
-     * @param {int} height
-     * @param {int} layer_id
-     * @param {boolean} can_automate
-     */
-    async autoresize(width, height, layer_id, can_automate = true) {
-        return app.State.do_action(
-            new app.Actions.Autoresize_canvas_action(
-                width,
-                height,
-                layer_id,
-                can_automate
-            )
-        );
-    }
-
-    /**
-     * returns layer
-     *
-     * @param {int} id
-     * @returns {object}
-     */
-    get_layer(id) {
-        if (id == undefined) {
-            id = config.layer.id;
-        }
-        for (var i in config.layers) {
-            if (config.layers[i].id == id) {
-                return config.layers[i];
-            }
-        }
-        alertify.error("Error: can not find layer with id:" + id);
-        return null;
-    }
-
-    /**
-     * removes layer
-     *
-     * @param {int} id
-     * @param {boolean} force - Force to delete first layer?
-     */
-    async delete(id, force) {
-        return app.State.do_action(
-            new app.Actions.Delete_layer_action(id, force)
-        );
-    }
-
-    /*
-     * removes all layers
-     */
-    async reset_layers(auto_insert) {
-        return app.State.do_action(
-            new app.Actions.Reset_layers_action(auto_insert)
-        );
-    }
-
-    /**
-     * toggle layer visibility
-     *
-     * @param {int} id
-     */
-    async toggle_visibility(id) {
-        return app.State.do_action(
-            new app.Actions.Toggle_layer_visibility_action(id)
-        );
-    }
-
-    /*
-     * renew layers HTML
-     */
-    refresh_gui() {
-        this.Base_gui.GUI_layers.render_layers();
-    }
-
-    /**
-     * marks layer as selected, active
-     *
-     * @param {int} id
-     */
-    async select(id) {
-        return app.State.do_action(new app.Actions.Select_layer_action(id));
-    }
-
-    /**
-     * change layer opacity
-     *
-     * @param {int} id
-     * @param {int} value 0-100
-     */
-    async set_opacity(id, value) {
-        value = parseInt(value);
-        if (value < 0 || value > 100) {
-            //reset
-            value = 100;
-        }
-        return app.State.do_action(
-            new app.Actions.Update_layer_action(id, { opacity: value })
-        );
-    }
-
-    /**
-     * clear layer data
-     *
-     * @param {int} id
-     */
-    async layer_clear(id) {
-        return app.State.do_action(new app.Actions.Clear_layer_action(id));
-    }
-
-    /**
-     * move layer up or down
-     *
-     * @param {int} id
-     * @param {int} direction
-     */
-    async move(id, direction) {
-        return app.State.do_action(
-            new app.Actions.Reorder_layer_action(id, direction)
-        );
-    }
-
-    /**
-     * clone and sort.
-     */
-    get_sorted_layers() {
-        return config.layers.concat().sort(
-            //sort function
-            (a, b) => b.order - a.order
-        );
-    }
-
-    /**
-     * checks if layer empty
-     *
-     * @param {int} id
-     * @returns {Boolean}
-     */
-    is_layer_empty(id) {
-        var link = this.get_layer(id);
-
-        if (
-            (link.width == 0 || link.width === null) &&
-            (link.height == 0 || link.height === null) &&
-            link.data == null
-        ) {
-            return true;
-        }
-
-        return false;
-    }
-
-    /**
-     * find next layer
-     *
-     * @param {int} id layer id
-     * @returns {layer|null}
-     */
-    find_next(id) {
-        id = parseInt(id);
-        var link = this.get_layer(id);
-        var layers_sorted = this.get_sorted_layers();
-
-        var last = null;
-        for (var i = layers_sorted.length - 1; i >= 0; i--) {
-            var value = layers_sorted[i];
-
-            if (last != null && last.id == link.id) {
-                return value;
-            }
-            last = value;
-        }
-
-        return null;
-    }
-
-    /**
-     * find previous layer
-     *
-     * @param {int} id layer id
-     * @returns {layer|null}
-     */
-    find_previous(id) {
-        id = parseInt(id);
-        var link = this.get_layer(id);
-        var layers_sorted = this.get_sorted_layers();
-
-        var last = null;
-        for (var i in layers_sorted) {
-            var value = layers_sorted[i];
-
-            if (last != null && last.id == link.id) {
-                return value;
-            }
-            last = value;
-        }
-
-        return null;
-    }
-
-    /**
-     * returns global position, for example if canvas is zoomed, it will convert relative mouse position to absolute at 100% zoom.
-     *
-     * @param {int} x
-     * @param {int} y
-     * @returns {object} keys: x, y
-     */
-    get_world_coords(x, y) {
-        return zoomView.toWorld(x, y);
-    }
-
-    /**
-     * register new live filter
-     *
-     * @param {int} layer_id
-     * @param {string} name
-     * @param {object} params
-     */
-    add_filter(layer_id, name, params) {
-        return app.State.do_action(
-            new app.Actions.Add_layer_filter_action(layer_id, name, params)
-        );
-    }
-
-    /**
-     * delete live filter
-     *
-     * @param {int} layer_id
-     * @param {string} filter_id
-     */
-    delete_filter(layer_id, filter_id) {
-        return app.State.do_action(
-            new app.Actions.Delete_layer_filter_action(layer_id, filter_id)
-        );
-    }
-
-    /**
-     * exports all layers to canvas for saving
-     *
-     * @param {canvas.context} ctx
-     * @param {int} layer_id Optional
-     * @param {boolean} is_preview Optional
-     */
-    convert_layers_to_canvas(ctx, layer_id = null, is_preview = true) {
-        const newCanvas = this.createNewCanvas(
-            ctx,
-            ctx.canvas.width,
-            ctx.canvas.height
-        );
-        const layers_sorted = this.get_sorted_layers();
-        this.renderObjects(ctx, newCanvas, layers_sorted, null, (value) => {
-            if (value.visible == false || value.type == null) {
-                return true;
-            }
-            if (layer_id != null && value.id != layer_id) {
-                return true;
-            }
-        });
-    }
-    /**
-     * exports (active) layer to canvas for saving
-     *
-     * @param {int} layer_id or current layer by default
-     * @param {boolean} actual_area used for resized image. Default is false.
-     * @param {boolean} can_trim default is true
-     * @returns {canvas}
-     */
-    convert_layer_to_canvas(layer_id, actual_area = false, can_trim) {
-        if (actual_area == null) actual_area = false;
-        if (layer_id == null) layer_id = config.layer.id;
-        var link = this.get_layer(layer_id);
-        var offset_x = 0;
-        var offset_y = 0;
-
-        //create tmp canvas
-        var canvas = document.createElement("canvas");
-        if (actual_area === true && link.type == "image") {
-            canvas.width = link.width_original;
-            canvas.height = link.height_original;
-            can_trim = false;
-        } else {
-            canvas.width = Math.max(link.width, config.WIDTH);
-            canvas.height = Math.max(link.height, config.HEIGHT);
-        }
-
-        //add data
-        if (actual_area === true && link.type == "image") {
-            canvas.getContext("2d").drawImage(link.link, 0, 0);
-        } else {
-            this.render_object(canvas.getContext("2d"), link);
-        }
-
-        //trim
-        if ((can_trim == true || can_trim == undefined) && link.type != null) {
-            var trim_info = this.Image_trim.get_trim_info(layer_id);
-            if (
-                trim_info.left > 0 ||
-                trim_info.top > 0 ||
-                trim_info.right > 0 ||
-                trim_info.bottom > 0
-            ) {
-                offset_x = trim_info.left;
-                offset_y = trim_info.top;
-
-                var w = canvas.width - trim_info.left - trim_info.right;
-                var h = canvas.height - trim_info.top - trim_info.bottom;
-                if (w > 1 && h > 1) {
-                    this.Helper.change_canvas_size(
-                        canvas,
-                        w,
-                        h,
-                        offset_x,
-                        offset_y
-                    );
-                }
-            }
-        }
-
-        canvas.dataset.x = offset_x;
-        canvas.dataset.y = offset_y;
-
-        return canvas;
-    }
-
-    /**
-     * updates layer image data
-     *
-     * @param {canvas} canvas
-     * @param {int} layer_id (optional)
-     */
-    update_layer_image(canvas, layer_id) {
-        return app.State.do_action(
-            new app.Actions.Update_layer_image_action(canvas, layer_id)
-        );
-    }
-
-    /**
-     * returns canvas dimensions.
-     *
-     * @returns {object}
-     */
-    get_dimensions() {
-        return {
-            width: config.WIDTH,
-            height: config.HEIGHT,
-        };
-    }
-
-    /**
-     * returns all layers
-     *
-     * @returns {array}
-     */
-    get_layers() {
-        return config.layers;
-    }
-
-    /**
-     * disabled filter by id
-     *
-     * @param filter_id
-     */
-    disable_filter(filter_id) {
-        this.disabled_filter_id = filter_id;
-    }
-
-    /**
-     * finds layer filter by filter ID
-     *
-     * @param filter_id
-     * @param filter_name
-     * @param layer_id
-     * @returns {object}
-     */
-    find_filter_by_id(filter_id, filter_name, layer_id) {
-        if (typeof layer_id == "undefined") {
-            var layer = config.layer;
-        } else {
-            var layer = this.get_layer(layer_id);
-        }
-
-        var filter = {};
-        for (var i in layer.filters) {
-            if (
-                layer.filters[i].name == filter_name &&
-                layer.filters[i].id == filter_id
-            ) {
-                return layer.filters[i].params;
-            }
-        }
-
-        return filter;
-    }
-=======
-	constructor() {
-		//singleton
-		if (instance) {
-			return instance;
-		}
-		instance = this;
-
-		this.Base_gui = new Base_gui_class();
-		this.Helper = new Helper_class();
-		this.Image_trim = new Image_trim_class();
-		this.View_ruler = new View_ruler_class();
-
-		this.canvas = document.getElementById("canvas_minipaint");
-		this.ctx = document.getElementById("canvas_minipaint").getContext("2d");
-		this.ctx_preview = document
-			.getElementById("canvas_preview")
-			.getContext("2d");
-		this.last_zoom = 1;
-		this.auto_increment = 1;
-		this.stable_dimensions = [];
-		this.debug_rendering = false;
-		this.render_success = null;
-		this.disabled_filter_id = null;
-	}
-
-	/**
-	 * do preparation on start
-	 */
-	init() {
-		this.init_zoom_lib();
-
-		new app.Actions.Insert_layer_action({}).do();
-
-		var sel_config = {
-			enable_background: false,
-			enable_borders: true,
-			enable_controls: false,
-			enable_rotation: false,
-			enable_move: false,
-			data_function: function () {
-				return config.layer;
-			},
-		};
-		this.Base_selection = new Base_selection_class(
-			this.ctx,
-			sel_config,
-			"main"
-		);
-
-		this.render(true);
-	}
-
-	init_zoom_lib() {
-		zoomView.setBounds(0, 0, config.WIDTH, config.HEIGHT);
-		zoomView.setContext(this.ctx);
-		this.stable_dimensions = [config.WIDTH, config.HEIGHT];
-	}
-
-	pre_render() {
-		this.ctx.save();
-		zoomView.canvasDefault();
-		this.ctx.clearRect(
-			0,
-			0,
-			config.WIDTH * config.ZOOM,
-			config.HEIGHT * config.ZOOM
-		);
-	}
-
-	after_render() {
-		config.need_render = false;
-		config.need_render_changed_params = false;
-		this.ctx.restore();
-		zoomView.canvasDefault();
-	}
-
-	/**
-	 * renders all layers objects on main canvas
-	 *
-	 * @param {bool} force
-	 */
-	render(force) {
-		var _this = this;
-		if (force !== true) {
-			//request render and exit
-			config.need_render = true;
-			return;
-		}
-
-		if (
-			this.stable_dimensions[0] != config.WIDTH ||
-			this.stable_dimensions[1] != config.HEIGHT
-		) {
-			//dimensions changed - re-init zoom lib
-			this.init_zoom_lib();
-		}
-
-		if (config.need_render == true) {
-			this.render_success = null;
-
-			if (this.debug_rendering === true) {
-				console.log("Rendering...");
-			}
-
-			if (this.last_zoom != config.ZOOM) {
-				//change zoom
-				zoomView.scaleAt(
-					this.Base_gui.GUI_preview.zoom_data.x,
-					this.Base_gui.GUI_preview.zoom_data.y,
-					config.ZOOM / this.last_zoom
-				);
-			} else if (this.Base_gui.GUI_preview.zoom_data.move_pos != null) {
-				//move visible window
-				var pos = this.Base_gui.GUI_preview.zoom_data.move_pos;
-				var pos_global = zoomView.toScreen(pos);
-				zoomView.move(-pos_global.x, -pos_global.y);
-				this.Base_gui.GUI_preview.zoom_data.move_pos = null;
-			}
-
-			//prepare
-			this.pre_render();
-
-			//take data
-			var layers_sorted = this.get_sorted_layers();
-
-			zoomView.apply();
-
-			const newCanvas = this.createNewCanvas(
-				this.ctx,
-				config.HEIGHT,
-				config.WIDTH
-			);
-			const ctxForSourceAtop = newCanvas.getContext("2d");
-			let hasSourceAtopLayer = false;
-
-			this.ctx.save();
-
-			//render main canvas
-			for (var i = layers_sorted.length - 1; i >= 0; i--) {
-				var value = layers_sorted[i];
-				const nextValue = layers_sorted[i - 1];
-
-				if (
-					value.composition === "source-atop" ||
-					(nextValue && nextValue.composition === "source-atop")
-				) {
-					hasSourceAtopLayer = true;
-					ctxForSourceAtop.globalAlpha = value.opacity / 100;
-					ctxForSourceAtop.globalCompositeOperation =
-						value.composition;
-					this.render_object(ctxForSourceAtop, value);
-				} else {
-					this.ctx.globalAlpha = value.opacity / 100;
-					this.ctx.globalCompositeOperation = value.composition;
-					this.render_object(this.ctx, value);
-				}
-			}
-
-			if (hasSourceAtopLayer) {
-				this.ctx.restore();
-				this.ctx.drawImage(newCanvas, 0, 0);
-			}
-
-			//grid
-			this.Base_gui.draw_grid(this.ctx);
-
-			//guides
-			this.Base_gui.draw_guides(this.ctx);
-
-			//render selected object controls
-			this.Base_selection.draw_selection();
-
-			//active tool overlay
-			this.render_overlay();
-
-			//render preview
-			this.render_preview(layers_sorted);
-
-			//reset
-			this.after_render();
-
-			this.last_zoom = config.ZOOM;
-
-			this.Base_gui.GUI_details.render_details();
-			this.View_ruler.render_ruler();
-
-			if (this.render_success === false) {
-				alertify.error("Rendered with errors.");
-			}
-		}
-
-		requestAnimationFrame(function () {
-			_this.render(force);
-		});
-	}
-
-	render_overlay() {
-		var render_class = config.TOOL.name;
-		var render_function = "render_overlay";
-
-		if (
-			typeof this.Base_gui.GUI_tools.tools_modules[render_class].object[
-				render_function
-				] != "undefined"
-		) {
-			this.Base_gui.GUI_tools.tools_modules[render_class].object[
-				render_function
-				](this.ctx);
-		}
-	}
-
-	/**
-	 * Creates a fresh new canvas with the same height and width as the provided one
-	 * @param {canvas.context} ctx
-	 * @param {number} [h]
-	 * @param {number} [w]
-	 */
-	createNewCanvas(ctx, h, w) {
-		const newCanvas = document.createElement("canvas");
-		newCanvas.height = h || ctx.canvas.height;
-		newCanvas.width = w || ctx.canvas.width;
-		return newCanvas;
-	}
-
-	render_preview(layers) {
-		var w = this.Base_gui.GUI_preview.PREVIEW_SIZE.w;
-		var h = this.Base_gui.GUI_preview.PREVIEW_SIZE.h;
-
-		this.ctx_preview.save();
-		this.ctx_preview.clearRect(0, 0, w, h);
-
-		//prepare scale
-		this.ctx_preview.scale(w / config.WIDTH, h / config.HEIGHT);
-
-		const newCanvas = this.createNewCanvas(this.ctx_preview);
-		const ctxForSourceAtop = newCanvas.getContext("2d");
-		ctxForSourceAtop.scale(w / config.WIDTH, h / config.HEIGHT);
-		let hasSourceAtopLayer = false;
-
-		for (var i = layers.length - 1; i >= 0; i--) {
-			const value = layers[i];
-			const nextValue = layers[i - 1];
-
-			if (value.visible == false) {
-				//not visible
-				continue;
-			}
-			if (value.type == null) {
-				//empty type
-				continue;
-			}
-
-			if (
-				value.composition === "source-atop" ||
-				(nextValue && nextValue.composition === "source-atop")
-			) {
-				hasSourceAtopLayer = true;
-				ctxForSourceAtop.globalAlpha = value.opacity / 100;
-				ctxForSourceAtop.globalCompositeOperation = value.composition;
-				this.render_object(ctxForSourceAtop, value);
-			} else {
-				this.ctx_preview.globalAlpha = value.opacity / 100;
-				this.ctx_preview.globalCompositeOperation = value.composition;
-				this.render_object(this.ctx_preview, value);
-			}
-		}
-
-		if (hasSourceAtopLayer) {
-			this.ctx_preview.restore();
-			this.ctx_preview.drawImage(newCanvas, 0, 0);
-		}
-
-		this.ctx_preview.restore();
-		this.Base_gui.GUI_preview.render_preview_active_zone();
-	}
-
-	/**
-	 * export current layers to given canvas
-	 *
-	 * @param {canvas.context} ctx
-	 * @param {object} object
-	 * @param {boolean} is_preview
-	 */
-	render_object(ctx, object, is_preview) {
-		if (object.visible == false || object.type == null) return;
-
-		this.pre_render_object(ctx, object);
-
-		//example with canvas object - other types should overwrite this method
-		if (object.type == "image") {
-			//image - default behavior
-			ctx.save();
-
-			ctx.translate(
-				object.x + object.width / 2,
-				object.y + object.height / 2
-			);
-			ctx.rotate((object.rotate * Math.PI) / 180);
-			// TODO - Not sure why the check should be with null,
-			// if nothing will break, then better to check if it's just truthy
-			ctx.drawImage(
-				object.link_canvas != null ? object.link_canvas : object.link,
-				-object.width / 2,
-				-object.height / 2,
-				object.width,
-				object.height
-			);
-
-			ctx.restore();
-		} else {
-			//call render function from other module
-			var render_class = object.render_function[0];
-			var render_function = object.render_function[1];
-			if (
-				typeof this.Base_gui.GUI_tools.tools_modules[render_class] !=
-				"undefined"
-			) {
-				this.Base_gui.GUI_tools.tools_modules[render_class].object[
-					render_function
-					](ctx, object, is_preview);
-			} else {
-				this.render_success = false;
-				console.log("Error: unknown layer type: " + object.type);
-			}
-		}
-
-		this.after_render_object(ctx, object);
-	}
-
-	/**
-	 * Gets called before render_object starts it's job
-	 * @param {canvas.context} ctx
-	 * @param {object} object
-	 */
-	pre_render_object(ctx, object) {
-		//apply pre-filters
-		for (var i in object.filters) {
-			var filter = object.filters[i];
-			if (filter.id == this.disabled_filter_id) {
-				continue;
-			}
-
-			filter.name = filter.name.replace("drop-shadow", "shadow");
-
-			//find filter
-			var found = false;
-			for (var i in this.Base_gui.modules) {
-				if (i.indexOf("effects") == -1 || i.indexOf("abstract") > -1)
-					continue;
-
-				var filter_class = this.Base_gui.modules[i];
-				var module_name = i.split("/").pop();
-				if (module_name == filter.name) {
-					//found it
-					found = true;
-					filter_class.render_pre(ctx, filter, object);
-				}
-			}
-			if (found == false) {
-				this.render_success = false;
-				console.log("Error: can not find filter: " + filter.name);
-			}
-		}
-	}
-
-	/**
-	 * Gets called after when render_object finishes it's job
-	 * @param {canvas.context} ctx
-	 * @param {object} object
-	 */
-	after_render_object(ctx, object) {
-		//apply post-filters
-		for (var i in object.filters) {
-			var filter = object.filters[i];
-			if (filter.id == this.disabled_filter_id) {
-				continue;
-			}
-			filter.name = filter.name.replace("drop-shadow", "shadow");
-
-			//find filter
-			var found = false;
-			for (var i in this.Base_gui.modules) {
-				if (i.indexOf("effects") == -1 || i.indexOf("abstract") > -1)
-					continue;
-
-				var filter_class = this.Base_gui.modules[i];
-				var module_name = i.split("/").pop();
-				if (module_name == filter.name) {
-					//found it
-					found = true;
-					filter_class.render_post(ctx, filter, object);
-				}
-			}
-			if (found == false) {
-				this.render_success = false;
-				console.log("Error: can not find filter: " + filter.name);
-			}
-		}
-	}
-
-	/**
-	 * creates new layer
-	 *
-	 * @param {array} settings
-	 * @param {boolean} can_automate
-	 */
-	async insert(settings, can_automate = true) {
-		return app.State.do_action(
-			new app.Actions.Insert_layer_action(settings, can_automate)
-		);
-	}
-
-	/**
-	 * autoresize layer, based on dimensions, up - always, if 1 layer - down.
-	 *
-	 * @param {int} width
-	 * @param {int} height
-	 * @param {int} layer_id
-	 * @param {boolean} can_automate
-	 */
-	async autoresize(width, height, layer_id, can_automate = true) {
-		return app.State.do_action(
-			new app.Actions.Autoresize_canvas_action(
-				width,
-				height,
-				layer_id,
-				can_automate
-			)
-		);
-	}
-
-	/**
-	 * returns layer
-	 *
-	 * @param {int} id
-	 * @returns {object}
-	 */
-	get_layer(id) {
-		if (id == undefined) {
-			id = config.layer.id;
-		}
-		for (var i in config.layers) {
-			if (config.layers[i].id == id) {
-				return config.layers[i];
-			}
-		}
-		alertify.error("Error: can not find layer with id:" + id);
-		return null;
-	}
-
-	/**
-	 * removes layer
-	 *
-	 * @param {int} id
-	 * @param {boolean} force - Force to delete first layer?
-	 */
-	async delete(id, force) {
-		return app.State.do_action(
-			new app.Actions.Delete_layer_action(id, force)
-		);
-	}
-
-	/*
-	 * removes all layers
-	 */
-	async reset_layers(auto_insert) {
-		return app.State.do_action(
-			new app.Actions.Reset_layers_action(auto_insert)
-		);
-	}
-
-	/**
-	 * toggle layer visibility
-	 *
-	 * @param {int} id
-	 */
-	async toggle_visibility(id) {
-		return app.State.do_action(
-			new app.Actions.Toggle_layer_visibility_action(id)
-		);
-	}
-
-	/*
-	 * renew layers HTML
-	 */
-	refresh_gui() {
-		this.Base_gui.GUI_layers.render_layers();
-	}
-
-	/**
-	 * marks layer as selected, active
-	 *
-	 * @param {int} id
-	 */
-	async select(id) {
-		return app.State.do_action(new app.Actions.Select_layer_action(id));
-	}
-
-	/**
-	 * change layer opacity
-	 *
-	 * @param {int} id
-	 * @param {int} value 0-100
-	 */
-	async set_opacity(id, value) {
-		value = parseInt(value);
-		if (value < 0 || value > 100) {
-			//reset
-			value = 100;
-		}
-		return app.State.do_action(
-			new app.Actions.Update_layer_action(id, {opacity: value})
-		);
-	}
-
-	/**
-	 * clear layer data
-	 *
-	 * @param {int} id
-	 */
-	async layer_clear(id) {
-		return app.State.do_action(new app.Actions.Clear_layer_action(id));
-	}
-
-	/**
-	 * move layer up or down
-	 *
-	 * @param {int} id
-	 * @param {int} direction
-	 */
-	async move(id, direction) {
-		return app.State.do_action(
-			new app.Actions.Reorder_layer_action(id, direction)
-		);
-	}
-
-	/**
-	 * clone and sort.
-	 */
-	get_sorted_layers() {
-		return config.layers.concat().sort(
-			//sort function
-			(a, b) => b.order - a.order
-		);
-	}
-
-	/**
-	 * checks if layer empty
-	 *
-	 * @param {int} id
-	 * @returns {Boolean}
-	 */
-	is_layer_empty(id) {
-		var link = this.get_layer(id);
-
-		if (
-			(link.width == 0 || link.width === null) &&
-			(link.height == 0 || link.height === null) &&
-			link.data == null
-		) {
-			return true;
-		}
-
-		return false;
-	}
-
-	/**
-	 * find next layer
-	 *
-	 * @param {int} id layer id
-	 * @returns {layer|null}
-	 */
-	find_next(id) {
-		id = parseInt(id);
-		var link = this.get_layer(id);
-		var layers_sorted = this.get_sorted_layers();
-
-		var last = null;
-		for (var i = layers_sorted.length - 1; i >= 0; i--) {
-			var value = layers_sorted[i];
-
-			if (last != null && last.id == link.id) {
-				return value;
-			}
-			last = value;
-		}
-
-		return null;
-	}
-
-	/**
-	 * find previous layer
-	 *
-	 * @param {int} id layer id
-	 * @returns {layer|null}
-	 */
-	find_previous(id) {
-		id = parseInt(id);
-		var link = this.get_layer(id);
-		var layers_sorted = this.get_sorted_layers();
-
-		var last = null;
-		for (var i in layers_sorted) {
-			var value = layers_sorted[i];
-
-			if (last != null && last.id == link.id) {
-				return value;
-			}
-			last = value;
-		}
-
-		return null;
-	}
-
-	/**
-	 * returns global position, for example if canvas is zoomed, it will convert relative mouse position to absolute
-	 * at 100% zoom.
-	 *
-	 * @param {int} x
-	 * @param {int} y
-	 * @returns {object} keys: x, y
-	 */
-	get_world_coords(x, y) {
-		return zoomView.toWorld(x, y);
-	}
-
-	/**
-	 * register new live filter
-	 *
-	 * @param {int} layer_id
-	 * @param {string} name
-	 * @param {object} params
-	 */
-	add_filter(layer_id, name, params) {
-		return app.State.do_action(
-			new app.Actions.Add_layer_filter_action(layer_id, name, params)
-		);
-	}
-
-	/**
-	 * delete live filter
-	 *
-	 * @param {int} layer_id
-	 * @param {string} filter_id
-	 */
-	delete_filter(layer_id, filter_id) {
-		return app.State.do_action(
-			new app.Actions.Delete_layer_filter_action(layer_id, filter_id)
-		);
-	}
-
-	/**
-	 * exports all layers to canvas for saving
-	 *
-	 * @param {canvas.context} ctx
-	 * @param {int} layer_id Optional
-	 * @param {boolean} is_preview Optional
-	 */
-	convert_layers_to_canvas(ctx, layer_id = null, is_preview = true) {
-		var layers_sorted = this.get_sorted_layers();
-		for (var i = layers_sorted.length - 1; i >= 0; i--) {
-			var value = layers_sorted[i];
-
-			if (value.visible == false || value.type == null) {
-				continue;
-			}
-			if (layer_id != null && value.id != layer_id) {
-				continue;
-			}
-
-			ctx.globalAlpha = value.opacity / 100;
-			ctx.globalCompositeOperation = value.composition;
-
-			this.render_object(ctx, value, is_preview);
-		}
-	}
-
-	/**
-	 * exports (active) layer to canvas for saving
-	 *
-	 * @param {int} layer_id or current layer by default
-	 * @param {boolean} actual_area used for resized image. Default is false.
-	 * @param {boolean} can_trim default is true
-	 * @returns {canvas}
-	 */
-	convert_layer_to_canvas(layer_id, actual_area = false, can_trim) {
-		if (actual_area == null) actual_area = false;
-		if (layer_id == null) layer_id = config.layer.id;
-		var link = this.get_layer(layer_id);
-		var offset_x = 0;
-		var offset_y = 0;
-
-		//create tmp canvas
-		var canvas = document.createElement("canvas");
-		if (actual_area === true && link.type == "image") {
-			canvas.width = link.width_original;
-			canvas.height = link.height_original;
-			can_trim = false;
-		} else {
-			canvas.width = Math.max(link.width, config.WIDTH);
-			canvas.height = Math.max(link.height, config.HEIGHT);
-		}
-
-		//add data
-		if (actual_area === true && link.type == "image") {
-			canvas.getContext("2d").drawImage(link.link, 0, 0);
-		} else {
-			this.render_object(canvas.getContext("2d"), link);
-		}
-
-		//trim
-		if ((can_trim == true || can_trim == undefined) && link.type != null) {
-			var trim_info = this.Image_trim.get_trim_info(layer_id);
-			if (
-				trim_info.left > 0 ||
-				trim_info.top > 0 ||
-				trim_info.right > 0 ||
-				trim_info.bottom > 0
-			) {
-				offset_x = trim_info.left;
-				offset_y = trim_info.top;
-
-				var w = canvas.width - trim_info.left - trim_info.right;
-				var h = canvas.height - trim_info.top - trim_info.bottom;
-				if (w > 1 && h > 1) {
-					this.Helper.change_canvas_size(
-						canvas,
-						w,
-						h,
-						offset_x,
-						offset_y
-					);
-				}
-			}
-		}
-
-		canvas.dataset.x = offset_x;
-		canvas.dataset.y = offset_y;
-
-		return canvas;
-	}
-
-	/**
-	 * updates layer image data
-	 *
-	 * @param {canvas} canvas
-	 * @param {int} layer_id (optional)
-	 */
-	update_layer_image(canvas, layer_id) {
-		return app.State.do_action(
-			new app.Actions.Update_layer_image_action(canvas, layer_id)
-		);
-	}
-
-	/**
-	 * returns canvas dimensions.
-	 *
-	 * @returns {object}
-	 */
-	get_dimensions() {
-		return {
-			width: config.WIDTH,
-			height: config.HEIGHT,
-		};
-	}
-
-	/**
-	 * returns all layers
-	 *
-	 * @returns {array}
-	 */
-	get_layers() {
-		return config.layers;
-	}
-
-	/**
-	 * disabled filter by id
-	 *
-	 * @param filter_id
-	 */
-	disable_filter(filter_id) {
-		this.disabled_filter_id = filter_id;
-	}
-
-	/**
-	 * finds layer filter by filter ID
-	 *
-	 * @param filter_id
-	 * @param filter_name
-	 * @param layer_id
-	 * @returns {object}
-	 */
-	find_filter_by_id(filter_id, filter_name, layer_id) {
-		if (typeof layer_id == "undefined") {
-			var layer = config.layer;
-		} else {
-			var layer = this.get_layer(layer_id);
-		}
-
-		var filter = {};
-		for (var i in layer.filters) {
-			if (
-				layer.filters[i].name == filter_name &&
-				layer.filters[i].id == filter_id
-			) {
-				return layer.filters[i].params;
-			}
-		}
-
-		return filter;
-	}
->>>>>>> 1951006c
+                        //call render function from other module
+                        var render_class = object.render_function[0];
+                        var render_function = object.render_function[1];
+                        if (
+                                typeof this.Base_gui.GUI_tools.tools_modules[
+                                        render_class
+                                ] != "undefined"
+                        ) {
+                                this.Base_gui.GUI_tools.tools_modules[
+                                        render_class
+                                ].object[render_function](
+                                        ctx,
+                                        object,
+                                        is_preview
+                                );
+                        } else {
+                                this.render_success = false;
+                                console.log(
+                                        "Error: unknown layer type: " +
+                                                object.type
+                                );
+                        }
+                }
+
+                this.after_render_object(ctx, object);
+        }
+
+        /**
+         * Gets called before render_object starts it's job
+         * @param {canvas.context} ctx
+         * @param {object} object
+         */
+        pre_render_object(ctx, object) {
+                //apply pre-filters
+                for (var i in object.filters) {
+                        var filter = object.filters[i];
+                        if (filter.id == this.disabled_filter_id) {
+                                continue;
+                        }
+
+                        filter.name = filter.name.replace(
+                                "drop-shadow",
+                                "shadow"
+                        );
+
+                        //find filter
+                        var found = false;
+                        for (var i in this.Base_gui.modules) {
+                                if (
+                                        i.indexOf("effects") == -1 ||
+                                        i.indexOf("abstract") > -1
+                                )
+                                        continue;
+
+                                var filter_class = this.Base_gui.modules[i];
+                                var module_name = i.split("/").pop();
+                                if (module_name == filter.name) {
+                                        //found it
+                                        found = true;
+                                        filter_class.render_pre(
+                                                ctx,
+                                                filter,
+                                                object
+                                        );
+                                }
+                        }
+                        if (found == false) {
+                                this.render_success = false;
+                                console.log(
+                                        "Error: can not find filter: " +
+                                                filter.name
+                                );
+                        }
+                }
+        }
+
+        /**
+         * Gets called after when render_object finishes it's job
+         * @param {canvas.context} ctx
+         * @param {object} object
+         */
+        after_render_object(ctx, object) {
+                //apply post-filters
+                for (var i in object.filters) {
+                        var filter = object.filters[i];
+                        if (filter.id == this.disabled_filter_id) {
+                                continue;
+                        }
+                        filter.name = filter.name.replace(
+                                "drop-shadow",
+                                "shadow"
+                        );
+
+                        //find filter
+                        var found = false;
+                        for (var i in this.Base_gui.modules) {
+                                if (
+                                        i.indexOf("effects") == -1 ||
+                                        i.indexOf("abstract") > -1
+                                )
+                                        continue;
+
+                                var filter_class = this.Base_gui.modules[i];
+                                var module_name = i.split("/").pop();
+                                if (module_name == filter.name) {
+                                        //found it
+                                        found = true;
+                                        filter_class.render_post(
+                                                ctx,
+                                                filter,
+                                                object
+                                        );
+                                }
+                        }
+                        if (found == false) {
+                                this.render_success = false;
+                                console.log(
+                                        "Error: can not find filter: " +
+                                                filter.name
+                                );
+                        }
+                }
+        }
+
+        /**
+         * creates new layer
+         *
+         * @param {array} settings
+         * @param {boolean} can_automate
+         */
+        async insert(settings, can_automate = true) {
+                return app.State.do_action(
+                        new app.Actions.Insert_layer_action(
+                                settings,
+                                can_automate
+                        )
+                );
+        }
+
+        /**
+         * autoresize layer, based on dimensions, up - always, if 1 layer - down.
+         *
+         * @param {int} width
+         * @param {int} height
+         * @param {int} layer_id
+         * @param {boolean} can_automate
+         */
+        async autoresize(width, height, layer_id, can_automate = true) {
+                return app.State.do_action(
+                        new app.Actions.Autoresize_canvas_action(
+                                width,
+                                height,
+                                layer_id,
+                                can_automate
+                        )
+                );
+        }
+
+        /**
+         * returns layer
+         *
+         * @param {int} id
+         * @returns {object}
+         */
+        get_layer(id) {
+                if (id == undefined) {
+                        id = config.layer.id;
+                }
+                for (var i in config.layers) {
+                        if (config.layers[i].id == id) {
+                                return config.layers[i];
+                        }
+                }
+                alertify.error("Error: can not find layer with id:" + id);
+                return null;
+        }
+
+        /**
+         * removes layer
+         *
+         * @param {int} id
+         * @param {boolean} force - Force to delete first layer?
+         */
+        async delete(id, force) {
+                return app.State.do_action(
+                        new app.Actions.Delete_layer_action(id, force)
+                );
+        }
+
+        /*
+         * removes all layers
+         */
+        async reset_layers(auto_insert) {
+                return app.State.do_action(
+                        new app.Actions.Reset_layers_action(auto_insert)
+                );
+        }
+
+        /**
+         * toggle layer visibility
+         *
+         * @param {int} id
+         */
+        async toggle_visibility(id) {
+                return app.State.do_action(
+                        new app.Actions.Toggle_layer_visibility_action(id)
+                );
+        }
+
+        /*
+         * renew layers HTML
+         */
+        refresh_gui() {
+                this.Base_gui.GUI_layers.render_layers();
+        }
+
+        /**
+         * marks layer as selected, active
+         *
+         * @param {int} id
+         */
+        async select(id) {
+                return app.State.do_action(
+                        new app.Actions.Select_layer_action(id)
+                );
+        }
+
+        /**
+         * change layer opacity
+         *
+         * @param {int} id
+         * @param {int} value 0-100
+         */
+        async set_opacity(id, value) {
+                value = parseInt(value);
+                if (value < 0 || value > 100) {
+                        //reset
+                        value = 100;
+                }
+                return app.State.do_action(
+                        new app.Actions.Update_layer_action(id, {
+                                opacity: value,
+                        })
+                );
+        }
+
+        /**
+         * clear layer data
+         *
+         * @param {int} id
+         */
+        async layer_clear(id) {
+                return app.State.do_action(
+                        new app.Actions.Clear_layer_action(id)
+                );
+        }
+
+        /**
+         * move layer up or down
+         *
+         * @param {int} id
+         * @param {int} direction
+         */
+        async move(id, direction) {
+                return app.State.do_action(
+                        new app.Actions.Reorder_layer_action(id, direction)
+                );
+        }
+
+        /**
+         * clone and sort.
+         */
+        get_sorted_layers() {
+                return config.layers.concat().sort(
+                        //sort function
+                        (a, b) => b.order - a.order
+                );
+        }
+
+        /**
+         * checks if layer empty
+         *
+         * @param {int} id
+         * @returns {Boolean}
+         */
+        is_layer_empty(id) {
+                var link = this.get_layer(id);
+
+                if (
+                        (link.width == 0 || link.width === null) &&
+                        (link.height == 0 || link.height === null) &&
+                        link.data == null
+                ) {
+                        return true;
+                }
+
+                return false;
+        }
+
+        /**
+         * find next layer
+         *
+         * @param {int} id layer id
+         * @returns {layer|null}
+         */
+        find_next(id) {
+                id = parseInt(id);
+                var link = this.get_layer(id);
+                var layers_sorted = this.get_sorted_layers();
+
+                var last = null;
+                for (var i = layers_sorted.length - 1; i >= 0; i--) {
+                        var value = layers_sorted[i];
+
+                        if (last != null && last.id == link.id) {
+                                return value;
+                        }
+                        last = value;
+                }
+
+                return null;
+        }
+
+        /**
+         * find previous layer
+         *
+         * @param {int} id layer id
+         * @returns {layer|null}
+         */
+        find_previous(id) {
+                id = parseInt(id);
+                var link = this.get_layer(id);
+                var layers_sorted = this.get_sorted_layers();
+
+                var last = null;
+                for (var i in layers_sorted) {
+                        var value = layers_sorted[i];
+
+                        if (last != null && last.id == link.id) {
+                                return value;
+                        }
+                        last = value;
+                }
+
+                return null;
+        }
+
+        /**
+         * returns global position, for example if canvas is zoomed, it will convert relative mouse position to absolute
+         * at 100% zoom.
+         *
+         * @param {int} x
+         * @param {int} y
+         * @returns {object} keys: x, y
+         */
+        get_world_coords(x, y) {
+                return zoomView.toWorld(x, y);
+        }
+
+        /**
+         * register new live filter
+         *
+         * @param {int} layer_id
+         * @param {string} name
+         * @param {object} params
+         */
+        add_filter(layer_id, name, params) {
+                return app.State.do_action(
+                        new app.Actions.Add_layer_filter_action(
+                                layer_id,
+                                name,
+                                params
+                        )
+                );
+        }
+
+        /**
+         * delete live filter
+         *
+         * @param {int} layer_id
+         * @param {string} filter_id
+         */
+        delete_filter(layer_id, filter_id) {
+                return app.State.do_action(
+                        new app.Actions.Delete_layer_filter_action(
+                                layer_id,
+                                filter_id
+                        )
+                );
+        }
+
+        /**
+         * exports all layers to canvas for saving
+         *
+         * @param {canvas.context} ctx
+         * @param {int} layer_id Optional
+         * @param {boolean} is_preview Optional
+         */
+        convert_layers_to_canvas(ctx, layer_id = null, is_preview = true) {
+                const newCanvas = this.createNewCanvas(
+                        ctx,
+                        ctx.canvas.width,
+                        ctx.canvas.height
+                );
+                const layers_sorted = this.get_sorted_layers();
+                this.renderObjects(
+                        ctx,
+                        newCanvas,
+                        layers_sorted,
+                        null,
+                        (value) => {
+                                if (
+                                        value.visible == false ||
+                                        value.type == null
+                                ) {
+                                        return true;
+                                }
+                                if (layer_id != null && value.id != layer_id) {
+                                        return true;
+                                }
+                        }
+                );
+        }
+        /**
+         * exports (active) layer to canvas for saving
+         *
+         * @param {int} layer_id or current layer by default
+         * @param {boolean} actual_area used for resized image. Default is false.
+         * @param {boolean} can_trim default is true
+         * @returns {canvas}
+         */
+        convert_layer_to_canvas(layer_id, actual_area = false, can_trim) {
+                if (actual_area == null) actual_area = false;
+                if (layer_id == null) layer_id = config.layer.id;
+                var link = this.get_layer(layer_id);
+                var offset_x = 0;
+                var offset_y = 0;
+
+                //create tmp canvas
+                var canvas = document.createElement("canvas");
+                if (actual_area === true && link.type == "image") {
+                        canvas.width = link.width_original;
+                        canvas.height = link.height_original;
+                        can_trim = false;
+                } else {
+                        canvas.width = Math.max(link.width, config.WIDTH);
+                        canvas.height = Math.max(link.height, config.HEIGHT);
+                }
+
+                //add data
+                if (actual_area === true && link.type == "image") {
+                        canvas.getContext("2d").drawImage(link.link, 0, 0);
+                } else {
+                        this.render_object(canvas.getContext("2d"), link);
+                }
+
+                //trim
+                if (
+                        (can_trim == true || can_trim == undefined) &&
+                        link.type != null
+                ) {
+                        var trim_info = this.Image_trim.get_trim_info(layer_id);
+                        if (
+                                trim_info.left > 0 ||
+                                trim_info.top > 0 ||
+                                trim_info.right > 0 ||
+                                trim_info.bottom > 0
+                        ) {
+                                offset_x = trim_info.left;
+                                offset_y = trim_info.top;
+
+                                var w =
+                                        canvas.width -
+                                        trim_info.left -
+                                        trim_info.right;
+                                var h =
+                                        canvas.height -
+                                        trim_info.top -
+                                        trim_info.bottom;
+                                if (w > 1 && h > 1) {
+                                        this.Helper.change_canvas_size(
+                                                canvas,
+                                                w,
+                                                h,
+                                                offset_x,
+                                                offset_y
+                                        );
+                                }
+                        }
+                }
+
+                canvas.dataset.x = offset_x;
+                canvas.dataset.y = offset_y;
+
+                return canvas;
+        }
+
+        /**
+         * updates layer image data
+         *
+         * @param {canvas} canvas
+         * @param {int} layer_id (optional)
+         */
+        update_layer_image(canvas, layer_id) {
+                return app.State.do_action(
+                        new app.Actions.Update_layer_image_action(
+                                canvas,
+                                layer_id
+                        )
+                );
+        }
+
+        /**
+         * returns canvas dimensions.
+         *
+         * @returns {object}
+         */
+        get_dimensions() {
+                return {
+                        width: config.WIDTH,
+                        height: config.HEIGHT,
+                };
+        }
+
+        /**
+         * returns all layers
+         *
+         * @returns {array}
+         */
+        get_layers() {
+                return config.layers;
+        }
+
+        /**
+         * disabled filter by id
+         *
+         * @param filter_id
+         */
+        disable_filter(filter_id) {
+                this.disabled_filter_id = filter_id;
+        }
+
+        /**
+         * finds layer filter by filter ID
+         *
+         * @param filter_id
+         * @param filter_name
+         * @param layer_id
+         * @returns {object}
+         */
+        find_filter_by_id(filter_id, filter_name, layer_id) {
+                if (typeof layer_id == "undefined") {
+                        var layer = config.layer;
+                } else {
+                        var layer = this.get_layer(layer_id);
+                }
+
+                var filter = {};
+                for (var i in layer.filters) {
+                        if (
+                                layer.filters[i].name == filter_name &&
+                                layer.filters[i].id == filter_id
+                        ) {
+                                return layer.filters[i].params;
+                        }
+                }
+
+                return filter;
+        }
 }
 
 export default Base_layers_class;