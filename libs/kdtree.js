<<<<<<< HEAD
/*
author:	Vladimir Seregin (Peko)

usage:	var KDTREE = new datastructure.KDTree([{x: 22, y:55},...]);
	var nearest = KDTREE.getNearestNeighbours({x: x, y: y}, NUM_NEAREST);
*/

var datastructure = (function() {
	var AXIS_X  = 0;
	var AXIS_Y = 1;
	var K = 2; // I only require a 2d k-d tree
	function KDTreeNode(point) {
		this.point = point;
		this.leftChild = null;
		this.rightChild = null;
	}
	function KDTree(points) {
		var boundingRect = {
			maxX: -Math.pow(2, 31), 
			minX:  Math.pow(2, 31) - 1, 
			maxY: -Math.pow(2, 31), 
			minY:  Math.pow(2, 31) - 1
		};
		for (var i = 0; i < points.length; ++i) {
			boundingRect.minX = Math.min(boundingRect.minX, points[i].x);
			boundingRect.minY = Math.min(boundingRect.minY, points[i].y);
			boundingRect.maxX = Math.max(boundingRect.maxX, points[i].x);
			boundingRect.maxY = Math.max(boundingRect.maxY, points[i].y);
		}
		this.rootNode = createKDTree_(points, 0, boundingRect);
	};
	function createKDTree_(points, depth, boundingRect) {
		if (points.length == 0) {
			return null;
		}
		var axis = depth % K; 
		points.sort(function (a, b) {
			if (axis == AXIS_X) {
				return a.x - b.x;
			} else {
				return a.y - b.y;
			}
		});
		var medianIndex = Math.floor(points.length / 2);
		var node = new KDTreeNode(points[medianIndex]);
		node.boundingRect = boundingRect;
		var leftChildBoundingRect = {
			minX: boundingRect.minX, 
			maxX: axis == AXIS_X ? node.point.x : boundingRect.maxX, 
			minY: boundingRect.minY, 
			maxY: axis == AXIS_Y ? node.point.y : boundingRect.maxY
		};
		var rightChildBoundingRect = {
			minX: axis == AXIS_X ? node.point.x : boundingRect.minX, 
			maxX: boundingRect.maxX, 
			minY: axis == AXIS_Y ? node.point.y : boundingRect.minY, 
			maxY: boundingRect.maxY
		};
		node.leftChild  = createKDTree_(points.slice(0, medianIndex), depth + 1, leftChildBoundingRect); 
		node.rightChild = createKDTree_(points.slice(medianIndex + 1), depth + 1, rightChildBoundingRect);
		return node;
	}
	KDTree.prototype.getNearestNeighbour = function(searchCoord, opt_consideredPoints) {
		var results = [];
		this.getNearestNeighbours_(this.rootNode, searchCoord, 0, results, 1, opt_consideredPoints);
		return results.length == 0 ? null : results[0].node.point;
	};
	KDTree.prototype.getNearestNeighbours = function(searchCoord, maxResults, opt_consideredPoints) {
		var results = [];
		this.getNearestNeighbours_(this.rootNode, searchCoord, 0, results, maxResults, opt_consideredPoints);
		var points = [];
		for (var i = 0; i < results.length; ++i) {
			points.push(results[i].node.point);
		}
		return points;
	};
	KDTree.prototype.getNearestNeighbours_ = function(currNode, searchCoord, depth, results, maxResults, opt_consideredPoints) {
		if (opt_consideredPoints) {
			opt_consideredPoints.push(currNode.point);
		}
		var axis = depth % K;
		var currNodeDistanceToDesiredCoord = getSquaredEuclidianDistance(searchCoord.x, searchCoord.y, currNode.point.x, currNode.point.y);
		var bestSeen = {node:currNode, distance: currNodeDistanceToDesiredCoord};
		insertResult_(results, bestSeen, maxResults);
		var searchNodeSplittingCoord = axis == AXIS_X ? searchCoord.x 	 : searchCoord.y;
		var currNodeSplittingCoord   = axis == AXIS_X ? currNode.point.x : currNode.point.y;
		var searchLeft    = searchNodeSplittingCoord < currNodeSplittingCoord;
		var targetChild   = searchLeft ? currNode.leftChild  : currNode.rightChild;
		var oppositeChild = searchLeft ? currNode.rightChild : currNode.leftChild;
		if (targetChild) {
			this.getNearestNeighbours_(targetChild, searchCoord, depth + 1, results, maxResults, opt_consideredPoints);
		}
		if (oppositeChild) {
			var toX, toY;
			if (axis == AXIS_X) {
				toX = currNode.point.x;
				toY = searchCoord.y;
				if (searchCoord.y < oppositeChild.boundingRect.minY) {
					toY = oppositeChild.boundingRect.minY;
				} else if (searchCoord.y > oppositeChild.boundingRect.maxY) {
					toY = oppositeChild.boundingRect.maxY;
				}
			} else {
				toY = currNode.point.y;
				toX = searchCoord.x;
				if (searchCoord.x < oppositeChild.boundingRect.minX) {
					toX = oppositeChild.boundingRect.minX;
				} else if (searchCoord.x > oppositeChild.boundingRect.maxX) {
					toX = oppositeChild.boundingRect.maxX;
				}
			}
			var squaredDist = getSquaredEuclidianDistance(searchCoord.x, searchCoord.y, toX, toY);
			if (squaredDist <= results[results.length - 1].distance) {
				this.getNearestNeighbours_(oppositeChild, searchCoord, depth + 1, results, maxResults, opt_consideredPoints);
			}
		}
	};
	function insertResult_(results, insertNode, maxResults) {
		var insertIndex;
		for (insertIndex = results.length - 1; insertIndex >= 0; --insertIndex) {
			var nearestNeighbourNode = results[insertIndex];
			if (insertNode.distance > nearestNeighbourNode.distance) {
				break;
			}
		}
		results.splice(insertIndex + 1, 0, insertNode);
		if (results.length > maxResults) {
			results.pop();
		}
	}
	function getSquaredEuclidianDistance(x1, y1, x2, y2) {
		var dx = x1 - x2;
		var dy = y1 - y2;
		return dx * dx + dy * dy;
	}
	var module = {};
	module.KDTree = KDTree;  // KDTree constructor.
	return module;
})();
=======
/*
author:	Vladimir Seregin (Peko), http://jsdo.it/peko/wKvk

usage:	var KDTREE = new datastructure.KDTree([{x: 22, y:55},...]);
	var nearest = KDTREE.getNearestNeighbours({x: x, y: y}, NUM_NEAREST);
*/

var datastructure = (function() {
	var AXIS_X  = 0;
	var AXIS_Y = 1;
	var K = 2; // I only require a 2d k-d tree
	function KDTreeNode(point) {
		this.point = point;
		this.leftChild = null;
		this.rightChild = null;
	}
	function KDTree(points) {
		var boundingRect = {
			maxX: -Math.pow(2, 31), 
			minX:  Math.pow(2, 31) - 1, 
			maxY: -Math.pow(2, 31), 
			minY:  Math.pow(2, 31) - 1
		};
		for (var i = 0; i < points.length; ++i) {
			boundingRect.minX = Math.min(boundingRect.minX, points[i].x);
			boundingRect.minY = Math.min(boundingRect.minY, points[i].y);
			boundingRect.maxX = Math.max(boundingRect.maxX, points[i].x);
			boundingRect.maxY = Math.max(boundingRect.maxY, points[i].y);
		}
		this.rootNode = createKDTree_(points, 0, boundingRect);
	};
	function createKDTree_(points, depth, boundingRect) {
		if (points.length == 0) {
			return null;
		}
		var axis = depth % K; 
		points.sort(function (a, b) {
			if (axis == AXIS_X) {
				return a.x - b.x;
			} else {
				return a.y - b.y;
			}
		});
		var medianIndex = Math.floor(points.length / 2);
		var node = new KDTreeNode(points[medianIndex]);
		node.boundingRect = boundingRect;
		var leftChildBoundingRect = {
			minX: boundingRect.minX, 
			maxX: axis == AXIS_X ? node.point.x : boundingRect.maxX, 
			minY: boundingRect.minY, 
			maxY: axis == AXIS_Y ? node.point.y : boundingRect.maxY
		};
		var rightChildBoundingRect = {
			minX: axis == AXIS_X ? node.point.x : boundingRect.minX, 
			maxX: boundingRect.maxX, 
			minY: axis == AXIS_Y ? node.point.y : boundingRect.minY, 
			maxY: boundingRect.maxY
		};
		node.leftChild  = createKDTree_(points.slice(0, medianIndex), depth + 1, leftChildBoundingRect); 
		node.rightChild = createKDTree_(points.slice(medianIndex + 1), depth + 1, rightChildBoundingRect);
		return node;
	}
	KDTree.prototype.getNearestNeighbour = function(searchCoord, opt_consideredPoints) {
		var results = [];
		this.getNearestNeighbours_(this.rootNode, searchCoord, 0, results, 1, opt_consideredPoints);
		return results.length == 0 ? null : results[0].node.point;
	};
	KDTree.prototype.getNearestNeighbours = function(searchCoord, maxResults, opt_consideredPoints) {
		var results = [];
		this.getNearestNeighbours_(this.rootNode, searchCoord, 0, results, maxResults, opt_consideredPoints);
		var points = [];
		for (var i = 0; i < results.length; ++i) {
			points.push(results[i].node.point);
		}
		return points;
	};
	KDTree.prototype.getNearestNeighbours_ = function(currNode, searchCoord, depth, results, maxResults, opt_consideredPoints) {
		if (opt_consideredPoints) {
			opt_consideredPoints.push(currNode.point);
		}
		var axis = depth % K;
		var currNodeDistanceToDesiredCoord = getSquaredEuclidianDistance(searchCoord.x, searchCoord.y, currNode.point.x, currNode.point.y);
		var bestSeen = {node:currNode, distance: currNodeDistanceToDesiredCoord};
		insertResult_(results, bestSeen, maxResults);
		var searchNodeSplittingCoord = axis == AXIS_X ? searchCoord.x 	 : searchCoord.y;
		var currNodeSplittingCoord   = axis == AXIS_X ? currNode.point.x : currNode.point.y;
		var searchLeft    = searchNodeSplittingCoord < currNodeSplittingCoord;
		var targetChild   = searchLeft ? currNode.leftChild  : currNode.rightChild;
		var oppositeChild = searchLeft ? currNode.rightChild : currNode.leftChild;
		if (targetChild) {
			this.getNearestNeighbours_(targetChild, searchCoord, depth + 1, results, maxResults, opt_consideredPoints);
		}
		if (oppositeChild) {
			var toX, toY;
			if (axis == AXIS_X) {
				toX = currNode.point.x;
				toY = searchCoord.y;
				if (searchCoord.y < oppositeChild.boundingRect.minY) {
					toY = oppositeChild.boundingRect.minY;
				} else if (searchCoord.y > oppositeChild.boundingRect.maxY) {
					toY = oppositeChild.boundingRect.maxY;
				}
			} else {
				toY = currNode.point.y;
				toX = searchCoord.x;
				if (searchCoord.x < oppositeChild.boundingRect.minX) {
					toX = oppositeChild.boundingRect.minX;
				} else if (searchCoord.x > oppositeChild.boundingRect.maxX) {
					toX = oppositeChild.boundingRect.maxX;
				}
			}
			var squaredDist = getSquaredEuclidianDistance(searchCoord.x, searchCoord.y, toX, toY);
			if (squaredDist <= results[results.length - 1].distance) {
				this.getNearestNeighbours_(oppositeChild, searchCoord, depth + 1, results, maxResults, opt_consideredPoints);
			}
		}
	};
	function insertResult_(results, insertNode, maxResults) {
		var insertIndex;
		for (insertIndex = results.length - 1; insertIndex >= 0; --insertIndex) {
			var nearestNeighbourNode = results[insertIndex];
			if (insertNode.distance > nearestNeighbourNode.distance) {
				break;
			}
		}
		results.splice(insertIndex + 1, 0, insertNode);
		if (results.length > maxResults) {
			results.pop();
		}
	}
	function getSquaredEuclidianDistance(x1, y1, x2, y2) {
		var dx = x1 - x2;
		var dy = y1 - y2;
		return dx * dx + dy * dy;
	}
	var module = {};
	module.KDTree = KDTree;  // KDTree constructor.
	return module;
})();
>>>>>>> db3bf056
<|MERGE_RESOLUTION|>--- conflicted
+++ resolved
@@ -1,144 +1,3 @@
-<<<<<<< HEAD
-/*
-author:	Vladimir Seregin (Peko)
-
-usage:	var KDTREE = new datastructure.KDTree([{x: 22, y:55},...]);
-	var nearest = KDTREE.getNearestNeighbours({x: x, y: y}, NUM_NEAREST);
-*/
-
-var datastructure = (function() {
-	var AXIS_X  = 0;
-	var AXIS_Y = 1;
-	var K = 2; // I only require a 2d k-d tree
-	function KDTreeNode(point) {
-		this.point = point;
-		this.leftChild = null;
-		this.rightChild = null;
-	}
-	function KDTree(points) {
-		var boundingRect = {
-			maxX: -Math.pow(2, 31), 
-			minX:  Math.pow(2, 31) - 1, 
-			maxY: -Math.pow(2, 31), 
-			minY:  Math.pow(2, 31) - 1
-		};
-		for (var i = 0; i < points.length; ++i) {
-			boundingRect.minX = Math.min(boundingRect.minX, points[i].x);
-			boundingRect.minY = Math.min(boundingRect.minY, points[i].y);
-			boundingRect.maxX = Math.max(boundingRect.maxX, points[i].x);
-			boundingRect.maxY = Math.max(boundingRect.maxY, points[i].y);
-		}
-		this.rootNode = createKDTree_(points, 0, boundingRect);
-	};
-	function createKDTree_(points, depth, boundingRect) {
-		if (points.length == 0) {
-			return null;
-		}
-		var axis = depth % K; 
-		points.sort(function (a, b) {
-			if (axis == AXIS_X) {
-				return a.x - b.x;
-			} else {
-				return a.y - b.y;
-			}
-		});
-		var medianIndex = Math.floor(points.length / 2);
-		var node = new KDTreeNode(points[medianIndex]);
-		node.boundingRect = boundingRect;
-		var leftChildBoundingRect = {
-			minX: boundingRect.minX, 
-			maxX: axis == AXIS_X ? node.point.x : boundingRect.maxX, 
-			minY: boundingRect.minY, 
-			maxY: axis == AXIS_Y ? node.point.y : boundingRect.maxY
-		};
-		var rightChildBoundingRect = {
-			minX: axis == AXIS_X ? node.point.x : boundingRect.minX, 
-			maxX: boundingRect.maxX, 
-			minY: axis == AXIS_Y ? node.point.y : boundingRect.minY, 
-			maxY: boundingRect.maxY
-		};
-		node.leftChild  = createKDTree_(points.slice(0, medianIndex), depth + 1, leftChildBoundingRect); 
-		node.rightChild = createKDTree_(points.slice(medianIndex + 1), depth + 1, rightChildBoundingRect);
-		return node;
-	}
-	KDTree.prototype.getNearestNeighbour = function(searchCoord, opt_consideredPoints) {
-		var results = [];
-		this.getNearestNeighbours_(this.rootNode, searchCoord, 0, results, 1, opt_consideredPoints);
-		return results.length == 0 ? null : results[0].node.point;
-	};
-	KDTree.prototype.getNearestNeighbours = function(searchCoord, maxResults, opt_consideredPoints) {
-		var results = [];
-		this.getNearestNeighbours_(this.rootNode, searchCoord, 0, results, maxResults, opt_consideredPoints);
-		var points = [];
-		for (var i = 0; i < results.length; ++i) {
-			points.push(results[i].node.point);
-		}
-		return points;
-	};
-	KDTree.prototype.getNearestNeighbours_ = function(currNode, searchCoord, depth, results, maxResults, opt_consideredPoints) {
-		if (opt_consideredPoints) {
-			opt_consideredPoints.push(currNode.point);
-		}
-		var axis = depth % K;
-		var currNodeDistanceToDesiredCoord = getSquaredEuclidianDistance(searchCoord.x, searchCoord.y, currNode.point.x, currNode.point.y);
-		var bestSeen = {node:currNode, distance: currNodeDistanceToDesiredCoord};
-		insertResult_(results, bestSeen, maxResults);
-		var searchNodeSplittingCoord = axis == AXIS_X ? searchCoord.x 	 : searchCoord.y;
-		var currNodeSplittingCoord   = axis == AXIS_X ? currNode.point.x : currNode.point.y;
-		var searchLeft    = searchNodeSplittingCoord < currNodeSplittingCoord;
-		var targetChild   = searchLeft ? currNode.leftChild  : currNode.rightChild;
-		var oppositeChild = searchLeft ? currNode.rightChild : currNode.leftChild;
-		if (targetChild) {
-			this.getNearestNeighbours_(targetChild, searchCoord, depth + 1, results, maxResults, opt_consideredPoints);
-		}
-		if (oppositeChild) {
-			var toX, toY;
-			if (axis == AXIS_X) {
-				toX = currNode.point.x;
-				toY = searchCoord.y;
-				if (searchCoord.y < oppositeChild.boundingRect.minY) {
-					toY = oppositeChild.boundingRect.minY;
-				} else if (searchCoord.y > oppositeChild.boundingRect.maxY) {
-					toY = oppositeChild.boundingRect.maxY;
-				}
-			} else {
-				toY = currNode.point.y;
-				toX = searchCoord.x;
-				if (searchCoord.x < oppositeChild.boundingRect.minX) {
-					toX = oppositeChild.boundingRect.minX;
-				} else if (searchCoord.x > oppositeChild.boundingRect.maxX) {
-					toX = oppositeChild.boundingRect.maxX;
-				}
-			}
-			var squaredDist = getSquaredEuclidianDistance(searchCoord.x, searchCoord.y, toX, toY);
-			if (squaredDist <= results[results.length - 1].distance) {
-				this.getNearestNeighbours_(oppositeChild, searchCoord, depth + 1, results, maxResults, opt_consideredPoints);
-			}
-		}
-	};
-	function insertResult_(results, insertNode, maxResults) {
-		var insertIndex;
-		for (insertIndex = results.length - 1; insertIndex >= 0; --insertIndex) {
-			var nearestNeighbourNode = results[insertIndex];
-			if (insertNode.distance > nearestNeighbourNode.distance) {
-				break;
-			}
-		}
-		results.splice(insertIndex + 1, 0, insertNode);
-		if (results.length > maxResults) {
-			results.pop();
-		}
-	}
-	function getSquaredEuclidianDistance(x1, y1, x2, y2) {
-		var dx = x1 - x2;
-		var dy = y1 - y2;
-		return dx * dx + dy * dy;
-	}
-	var module = {};
-	module.KDTree = KDTree;  // KDTree constructor.
-	return module;
-})();
-=======
 /*
 author:	Vladimir Seregin (Peko), http://jsdo.it/peko/wKvk
 
@@ -277,5 +136,4 @@
 	var module = {};
 	module.KDTree = KDTree;  // KDTree constructor.
 	return module;
-})();
->>>>>>> db3bf056
+})();